"""
The ``tools`` module contains a collection of functions used in the
windpowerlib.

"""

__copyright__ = "Copyright oemof developer group"
__license__ = "GPLv3"


def smallest_difference(value_1, value_2, comp_value, corresp_1, corresp_2):
    r"""
    Selects the value with the smaller difference to a comparative value.

    Additionally returns a corresponding value. This function is for example
    used in :py:func:`~.modelchain.v_wind_hub` of the
    :class:`~.modelchain.ModelChain` to choose the wind speed data that is
    close to the hub height of the examined wind turbine. In this case
    `value_1` and `value_2` are the heights of the corresponding wind speed
    data sets `corresp_1` and `corresp_2`.

    Parameters
    ----------
    value_1 : float
        First value of which the difference to `comp_value` will be
        compared with the difference to `comp_value` of `value_2`.
    value_2 : float
        Second value for comparison.
    comp_value : float
        Comparative value.
    corresp_1 : float
        Corresponding value to `value_1`.
    corresp_2 : float
        Corresponding value to `value_2`.

    Returns
    -------
<<<<<<< HEAD
    Tuple(float, float,)
        Value closer to comparing value as float and its corresponding value as
        float.
=======
    Tuple(float, float)
        Value closer to comparing value as float and its corresponding value as
        float.

>>>>>>> 6dd290dc
    """
    if (value_2 is not None and corresp_2 is not None):
        if abs(value_1 - comp_value) <= abs(value_2 - comp_value):
            closest_value = value_1
        else:
            closest_value = value_2
    else:
        closest_value = value_1

    # Select correponding value
    if closest_value == value_1:
        corresp_value = corresp_1
    else:
        corresp_value = corresp_2
<<<<<<< HEAD
    # Store values in a named tuple
    return_tuple = collections.namedtuple('selected_values',
                                          ['closest_value',
                                           'corresp_value'])
    return return_tuple(closest_value, corresp_value)
=======
    return (closest_value, corresp_value)
>>>>>>> 6dd290dc
<|MERGE_RESOLUTION|>--- conflicted
+++ resolved
@@ -35,16 +35,10 @@
 
     Returns
     -------
-<<<<<<< HEAD
-    Tuple(float, float,)
-        Value closer to comparing value as float and its corresponding value as
-        float.
-=======
     Tuple(float, float)
         Value closer to comparing value as float and its corresponding value as
         float.
 
->>>>>>> 6dd290dc
     """
     if (value_2 is not None and corresp_2 is not None):
         if abs(value_1 - comp_value) <= abs(value_2 - comp_value):
@@ -59,12 +53,4 @@
         corresp_value = corresp_1
     else:
         corresp_value = corresp_2
-<<<<<<< HEAD
-    # Store values in a named tuple
-    return_tuple = collections.namedtuple('selected_values',
-                                          ['closest_value',
-                                           'corresp_value'])
-    return return_tuple(closest_value, corresp_value)
-=======
-    return (closest_value, corresp_value)
->>>>>>> 6dd290dc
+    return (closest_value, corresp_value)