--- conflicted
+++ resolved
@@ -9,24 +9,17 @@
 __license__ = "GPLv3"
 
 import logging
-from windpowerlib import (wind_speed, density, temperature, power_output,
-<<<<<<< HEAD
-                          tools, wind_farm, wind_turbine_cluster)
-=======
-                          tools, wake_losses)
-
->>>>>>> 3c3ef663
+from windpowerlib import (wind_speed, density, temperature, power_output, tools)
+
 
 class ModelChain(object):
     r"""Model to determine the output of a wind turbine
 
     Parameters
     ----------
-    wind_object : WindTurbine, WindFarm or WindTurbineCluster
+    wind_turbine : WindTurbine
         A :class:`~.wind_turbine.WindTurbine` object representing the wind
-        turbine, a :class:`~.wind_farm.WindFarm` object representing the wind
-        farm or a :class:`~.wind_turbine_cluster.WindTurbineCluster` object
-        representing the wind turbine cluster.
+        turbine.
     wind_speed_model : string
         Parameter to define which model to use to calculate the wind speed at
         hub height. Valid options are 'logarithmic', 'hellman' and
@@ -57,11 +50,9 @@
 
     Attributes
     ----------
-    wind_object : WindTurbine, WindFarm or WindTurbineCluster
+    wind_turbine : WindTurbine
         A :class:`~.wind_turbine.WindTurbine` object representing the wind
-        turbine, a :class:`~.wind_farm.WindFarm` object representing the wind
-        farm or a :class:`~.wind_turbine_cluster.WindTurbineCluster` object
-        representing the wind turbine cluster.
+        turbine.
     wind_speed_model : string
         Parameter to define which model to use to calculate the wind speed at
         hub height. Valid options are 'logarithmic', 'hellman' and
@@ -109,7 +100,7 @@
 
     """
 
-    def __init__(self, wind_object,
+    def __init__(self, wind_turbine,
                  wind_speed_model='logarithmic',
                  temperature_model='linear_gradient',
                  density_model='barometric',
@@ -118,7 +109,7 @@
                  obstacle_height=0,
                  hellman_exp=None):
 
-        self.wind_object = wind_object
+        self.wind_turbine = wind_turbine
         self.obstacle_height = obstacle_height
         self.wind_speed_model = wind_speed_model
         self.temperature_model = temperature_model
@@ -157,24 +148,24 @@
         temperature(s) closest to the hub height are used.
 
         """
-        if self.wind_object.hub_height in weather_df['temperature']:
+        if self.wind_turbine.hub_height in weather_df['temperature']:
             temperature_hub = weather_df['temperature'][
-                self.wind_object.hub_height]
+                self.wind_turbine.hub_height]
         elif self.temperature_model == 'linear_gradient':
             logging.debug('Calculating temperature using temperature '
                           'gradient.')
             closest_height = weather_df['temperature'].columns[
                 min(range(len(weather_df['temperature'].columns)),
                     key=lambda i: abs(weather_df['temperature'].columns[i] -
-                                      self.wind_object.hub_height))]
+                                      self.wind_turbine.hub_height))]
             temperature_hub = temperature.linear_gradient(
                 weather_df['temperature'][closest_height], closest_height,
-                self.wind_object.hub_height)
+                self.wind_turbine.hub_height)
         elif self.temperature_model == 'interpolation_extrapolation':
             logging.debug('Calculating temperature using linear inter- or '
                           'extrapolation.')
             temperature_hub = tools.linear_interpolation_extrapolation(
-                weather_df['temperature'], self.wind_object.hub_height)
+                weather_df['temperature'], self.wind_turbine.hub_height)
         else:
             raise ValueError("'{0}' is an invalid value. ".format(
                 self.temperature_model) + "`temperature_model` must be "
@@ -226,24 +217,24 @@
             closest_height = weather_df['pressure'].columns[
                 min(range(len(weather_df['pressure'].columns)),
                     key=lambda i: abs(weather_df['pressure'].columns[i] -
-                                      self.wind_object.hub_height))]
+                                      self.wind_turbine.hub_height))]
             density_hub = density.barometric(
                 weather_df['pressure'][closest_height], closest_height,
-                self.wind_object.hub_height, temperature_hub)
+                self.wind_turbine.hub_height, temperature_hub)
         elif self.density_model == 'ideal_gas':
             logging.debug('Calculating density using ideal gas equation.')
             closest_height = weather_df['pressure'].columns[
                 min(range(len(weather_df['pressure'].columns)),
                     key=lambda i: abs(weather_df['pressure'].columns[i] -
-                                      self.wind_object.hub_height))]
+                                      self.wind_turbine.hub_height))]
             density_hub = density.ideal_gas(
                 weather_df['pressure'][closest_height], closest_height,
-                self.wind_object.hub_height, temperature_hub)
+                self.wind_turbine.hub_height, temperature_hub)
         elif self.density_model == 'interpolation_extrapolation':
             logging.debug('Calculating density using linear inter- or '
                           'extrapolation.')
             density_hub = tools.linear_interpolation_extrapolation(
-                weather_df['density'], self.wind_object.hub_height)
+                weather_df['density'], self.wind_turbine.hub_height)
         else:
             raise ValueError("'{0}' is an invalid value. ".format(
                              self.density_model) + "`density_model` " +
@@ -280,19 +271,19 @@
         wind speed(s) closest to the hub height are used.
 
         """
-        if self.wind_object.hub_height in weather_df['wind_speed']:
+        if self.wind_turbine.hub_height in weather_df['wind_speed']:
             wind_speed_hub = weather_df['wind_speed'][
-                self.wind_object.hub_height]
+                self.wind_turbine.hub_height]
         elif self.wind_speed_model == 'logarithmic':
             logging.debug('Calculating wind speed using logarithmic wind '
                           'profile.')
             closest_height = weather_df['wind_speed'].columns[
                 min(range(len(weather_df['wind_speed'].columns)),
                     key=lambda i: abs(weather_df['wind_speed'].columns[i] -
-                                      self.wind_object.hub_height))]
+                                      self.wind_turbine.hub_height))]
             wind_speed_hub = wind_speed.logarithmic_profile(
                 weather_df['wind_speed'][closest_height], closest_height,
-                self.wind_object.hub_height,
+                self.wind_turbine.hub_height,
                 weather_df['roughness_length'].ix[:, 0],
                 self.obstacle_height)
         elif self.wind_speed_model == 'hellman':
@@ -300,22 +291,22 @@
             closest_height = weather_df['wind_speed'].columns[
                 min(range(len(weather_df['wind_speed'].columns)),
                     key=lambda i: abs(weather_df['wind_speed'].columns[i] -
-                                      self.wind_object.hub_height))]
+                                      self.wind_turbine.hub_height))]
             wind_speed_hub = wind_speed.hellman(
                 weather_df['wind_speed'][closest_height], closest_height,
-                self.wind_object.hub_height,
+                self.wind_turbine.hub_height,
                 weather_df['roughness_length'].ix[:, 0],
                 self.hellman_exp)
         elif self.wind_speed_model == 'interpolation_extrapolation':
             logging.debug('Calculating wind speed using linear inter- or '
                           'extrapolation.')
             wind_speed_hub = tools.linear_interpolation_extrapolation(
-                weather_df['wind_speed'], self.wind_object.hub_height)
+                weather_df['wind_speed'], self.wind_turbine.hub_height)
         elif self.wind_speed_model == 'log_interpolation_extrapolation':
             logging.debug('Calculating wind speed using logarithmic inter- or '
                           'extrapolation.')
             wind_speed_hub = tools.logarithmic_interpolation_extrapolation(
-                weather_df['wind_speed'], self.wind_object.hub_height)
+                weather_df['wind_speed'], self.wind_turbine.hub_height)
         else:
             raise ValueError("'{0}' is an invalid value. ".format(
                 self.wind_speed_model) + "`wind_speed_model` must be "
@@ -343,30 +334,30 @@
 
         """
         if self.power_output_model == 'power_curve':
-            if self.wind_object.power_curve is None:
+            if self.wind_turbine.power_curve is None:
                 raise TypeError("Power curve values of " +
-                                self.wind_object.object_name +
+                                self.wind_turbine.object_name +
                                 " are missing.")
             logging.debug('Calculating power output using power curve.')
             return (power_output.power_curve(
                         wind_speed_hub,
-                        self.wind_object.power_curve['wind_speed'],
-                        self.wind_object.power_curve['power'],
+                        self.wind_turbine.power_curve['wind_speed'],
+                        self.wind_turbine.power_curve['power'],
                         density_hub, self.density_correction))
         elif self.power_output_model == 'power_coefficient_curve':
-            if self.wind_object.power_coefficient_curve is None:
+            if self.wind_turbine.power_coefficient_curve is None:
                 raise TypeError("Power coefficient curve values of " +
-                                self.wind_object.object_name +
+                                self.wind_turbine.object_name +
                                 " are missing.")
             logging.debug('Calculating power output using power coefficient '
                           'curve.')
             return (power_output.power_coefficient_curve(
                         wind_speed_hub,
-                        self.wind_object.power_coefficient_curve[
+                        self.wind_turbine.power_coefficient_curve[
                             'wind_speed'],
-                        self.wind_object.power_coefficient_curve[
+                        self.wind_turbine.power_coefficient_curve[
                             'power coefficient'],
-                        self.wind_object.rotor_diameter, density_hub,
+                        self.wind_turbine.rotor_diameter, density_hub,
                         self.density_correction))
         else:
             raise ValueError("'{0}' is an invalid value. ".format(
@@ -374,11 +365,7 @@
                              "`power_output_model` must be " +
                              "'power_curve' or 'power_coefficient_curve'.")
 
-<<<<<<< HEAD
-    def run_model(self, weather_df, **kwargs):
-=======
     def run_model(self, weather_df, wind_efficiency_curve_name=None):
->>>>>>> 3c3ef663
         r"""
         Runs the model.
 
@@ -395,7 +382,6 @@
             contains the height at which it applies (e.g. 10, if it was
             measured at a height of 10 m). See below for an example on how to
             create the weather_df DataFrame.
-        wind_efficiency_curve_name # TODO explain if stays
 
         Other Parameters
         ----------------
@@ -432,19 +418,6 @@
         density_hub = (None if (self.power_output_model == 'power_curve' and
                                 self.density_correction is False)
                        else self.density_hub(weather_df))
-<<<<<<< HEAD
-        if (isinstance(self.wind_object,
-                      wind_turbine_cluster.WindTurbineCluster) or
-            isinstance(self.wind_object, wind_farm.WindFarm)):
-            # Assign wind farm (or wind turbine cluster) power curve to object
-            self.wind_object.power_curve()
-=======
-        # Reduce wind speed if wind efficiency curve name if given
-        if wind_efficiency_curve_name is not None: # TODO raise error if wind efficiency curve is used for wind turbine
-            wind_speed_hub = wake_losses.reduce_wind_speed(
-                wind_speed_hub,
-                wind_efficiency_curve_name=wind_efficiency_curve_name)
->>>>>>> 3c3ef663
         self.power_output = self.turbine_power_output(wind_speed_hub,
                                                       density_hub)
         return self