"""
The ``modelchain`` module contains functions and classes of the
windpowerlib. This module makes it easy to get started with the windpowerlib
and demonstrates standard ways to use the library.

"""

__copyright__ = "Copyright oemof developer group"
__license__ = "GPLv3"

import logging
from windpowerlib import wind_speed, density, power_output, tools


class ModelChain(object):
    r"""Model to determine the output of a wind turbine

    Parameters
    ----------
    wind_turbine : WindTurbine
        A :class:`~.wind_turbine.WindTurbine` object representing the wind
        turbine.
    obstacle_height : float
        Height of obstacles in the surrounding area of the wind turbine in m.
        Set `obstacle_height` to zero for wide spread obstacles. Default: 0.
    wind_model : string
        Parameter to define which model to use to calculate the wind speed at
        hub height. Valid options are 'logarithmic' and 'hellman'.
        Default: 'logarithmic'.
    rho_model : string
        Parameter to define which model to use to calculate the density of air
        at hub height. Valid options are 'barometric' and 'ideal_gas'.
        Default: 'barometric'.
    temperature_model : string
        Parameter to define which model to use to calculate the temperature at
        hub height. Valid options are 'gradient' and 'interpolation'.
        Default: 'gradient'.
    power_output_model : string
        Parameter to define which model to use to calculate the turbine power
        output. Valid options are 'cp_values' and 'p_values'.
        Default: 'p_values'.
    density_corr : boolean
        If the parameter is True the density corrected power curve is used for
        the calculation of the turbine power output. Default: False.
    hellman_exp : float
        The Hellman exponent, which combines the increase in wind speed due to
        stability of atmospheric conditions and surface roughness into one
        constant. Default: None.

    Attributes
    ----------
    wind_turbine : WindTurbine
        A :class:`~.wind_turbine.WindTurbine` object representing the wind
        turbine.
    obstacle_height : float
        Height of obstacles in the surrounding area of the wind turbine in m.
        Set `obstacle_height` to zero for wide spread obstacles. Default: 0.
    wind_model : string
        Parameter to define which model to use to calculate the wind speed at
        hub height. Valid options are 'logarithmic' and 'hellman'.
        Default: 'logarithmic'.
    rho_model : string
        Parameter to define which model to use to calculate the density of air
        at hub height. Valid options are 'barometric' and 'ideal_gas'.
        Default: 'barometric'.
    temperature_model : string
        Parameter to define which model to use to calculate the temperature at
        hub height. Valid options are 'gradient' and 'interpolation'.
        Default: 'gradient'.
    power_output_model : string
        Parameter to define which model to use to calculate the turbine power
        output. Valid options are 'cp_values' and 'p_values'.
        Default: 'p_values'.
    density_corr : boolean
        If the parameter is True the density corrected power curve is used for
        the calculation of the turbine power output. Default: False.
    hellman_exp : float
        The Hellman exponent, which combines the increase in wind speed due to
        stability of atmospheric conditions and surface roughness into one
        constant. Default: None.
    power_output : pandas.Series
        Electrical power output of the wind turbine in W.

    Examples
    --------
    >>> from windpowerlib import modelchain
    >>> from windpowerlib import wind_turbine
    >>> enerconE126 = {
    ...    'hub_height': 135,
    ...    'd_rotor': 127,
    ...    'wind_conv_type': 'ENERCON E 126 7500'}
    >>> e126 = wind_turbine.WindTurbine(**enerconE126)
    >>> modelchain_data = {'rho_model': 'ideal_gas',
    ...    'temperature_model': 'interpolation'}
    >>> e126_md = modelchain.ModelChain(e126, **modelchain_data)
    >>> print(e126.d_rotor)
    127

    """

    def __init__(self, wind_turbine,
                 obstacle_height=0,
                 wind_model='logarithmic',
                 rho_model='barometric',
                 temperature_model='gradient',
                 power_output_model='p_values',
                 density_corr=False,
                 hellman_exp=None):

        self.wind_turbine = wind_turbine
        self.obstacle_height = obstacle_height
        self.wind_model = wind_model
        self.rho_model = rho_model
        self.temperature_model = temperature_model
        self.power_output_model = power_output_model
        self.density_corr = density_corr
        self.hellman_exp = hellman_exp
        self.power_output = None

    def rho_hub(self, weather, data_height):
        r"""
        Calculates the density of air at hub height.

        The density is calculated using the method specified by the parameter
        `rho_model`. Previous to the calculation of density the temperature at
        hub height is calculated using the method specified by the parameter
        `temperature_model`.

        Parameters
        ----------
        weather : DataFrame or Dictionary
            Containing columns or keys with timeseries for temperature
            `temp_air` in K and pressure `pressure` in Pa, as well as
            optionally the temperature `temp_air_2` in K at a different height
            for interpolation.
            If a Dictionary is used the data inside the dictionary has to be of
            the types pandas.Series or numpy.array.
        data_height : Dictionary
            Containing columns or keys with the heights in m for which the
            corresponding parameters in `weather` apply.

        Returns
        -------
        rho_hub : pandas.Series or numpy.array
            Density of air in kg/m³ at hub height.

        """
        # Check if temperature data is at hub height.
        if 'temp_air_2' not in weather:
            weather['temp_air_2'] = None
            data_height['temp_air_2'] = None
        # Select temperature closer to hub height using smallest_difference()
        values = tools.smallest_difference(
            data_height['temp_air'], data_height['temp_air_2'],
            self.wind_turbine.hub_height, weather['temp_air'],
            weather['temp_air_2'])
        temp_air_height = values[0]
        temp_air_closest = values[1]
        # Check if temperature data is at hub height.
        if temp_air_height == self.wind_turbine.hub_height:
            logging.debug('Using given temperature at hub height.')
            temp_hub = temp_air_closest
        # Calculation of temperature in K at hub height.
        elif self.temperature_model == 'gradient':
            logging.debug('Calculating temperature using a temp. gradient.')
            temp_hub = density.temperature_gradient(
                temp_air_closest, temp_air_height,
                self.wind_turbine.hub_height)
        elif self.temperature_model == 'interpolation':
            try:
                logging.debug('Calculating temperature using interpolation.')
                temp_hub = density.temperature_interpol(
                    weather['temp_air'], weather['temp_air_2'],
                    data_height['temp_air'], data_height['temp_air_2'],
                    self.wind_turbine.hub_height)
            except TypeError:
                raise KeyError("No 'temp_air_2' in `weather`, but needed " +
                               "for interpolation.")
        else:
            raise ValueError("'{0}' is an invalid value.".format(
                             self.temperature_model) + "`temperature_model` " +
                             "must be 'gradient' or 'interpolation'.")
        # Calculation of density in kg/m³ at hub height
        if self.rho_model == 'barometric':
            logging.debug('Calculating density using barometric height eq.')
            rho_hub = density.rho_barometric(weather['pressure'],
                                             data_height['pressure'],
                                             self.wind_turbine.hub_height,
                                             temp_hub)
        elif self.rho_model == 'ideal_gas':
            logging.debug('Calculating density using ideal gas equation.')
            rho_hub = density.rho_ideal_gas(weather['pressure'],
                                            data_height['pressure'],
                                            self.wind_turbine.hub_height,
                                            temp_hub)
        else:
            raise ValueError("'{0}' is an invalid value.".format(
                             self.rho_model) + "`rho_model` " +
                             "must be 'barometric' or 'ideal_gas'.")
        return rho_hub

    def v_wind_hub(self, weather, data_height):
        r"""
        Calculates the wind speed at hub height.

        The method specified by the parameter `wind_model` is used.

        Parameters
        ----------
        weather : DataFrame or Dictionary
            Containing columns or keys with the timeseries for wind speed
            `v_wind` in m/s and roughness length `z0` in m, as well as
            optionally wind speed `v_wind_2` in m/s at different height.
            If a Dictionary is used the data inside the dictionary has to be of
            the types pandas.Series or numpy.array.
        data_height : Dictionary
            Containing columns or keys with the heights in m for which the
            corresponding parameters in `weather` apply.

        Returns
        -------
        v_wind : pandas.Series or numpy.array
            Wind speed in m/s at hub height.

        Notes
        -----
        If `weather` contains wind speeds at different heights it is calculated
        with `v_wind` of which data height is closer to hub height.

        """
        if 'v_wind_2' not in weather:
            weather['v_wind_2'] = None
            data_height['v_wind_2'] = None
        # Select wind speed closer to hub height using smallest_difference()
        values = tools.smallest_difference(
            data_height['v_wind'], data_height['v_wind_2'],
            self.wind_turbine.hub_height, weather['v_wind'],
            weather['v_wind_2'])
        v_wind_height = values[0]
        v_wind_closest = values[1]
        # Check if wind speed data is at hub height.
        if v_wind_height == self.wind_turbine.hub_height:
            logging.debug('Using given wind speed at hub height.')
            v_wind = v_wind_closest
        # Calculation of wind speed in m/s at hub height.
        elif self.wind_model == 'logarithmic':
            logging.debug('Calculating v_wind using logarithmic wind profile.')
            v_wind = wind_speed.logarithmic_wind_profile(
                v_wind_closest, v_wind_height, self.wind_turbine.hub_height,
                weather['z0'], self.obstacle_height)
        elif self.wind_model == 'hellman':
            logging.debug('Calculating v_wind using hellman equation.')
<<<<<<< HEAD
            v_wind = wind_speed.v_wind_hellman(v_wind_closest, v_wind_height,
                                               self.wind_turbine.hub_height,
                                               self.hellman_exp, weather['z0'])
=======
            v_wind = wind_speed.v_wind_hellman(
                weather['v_wind'], data_height['v_wind'],
                self.wind_turbine.hub_height,
                weather['z0'], self.hellman_exp)
>>>>>>> d54c1c7c
        else:
            raise ValueError("'{0}' is an invalid value.".format(
                             self.wind_model) + "`wind_model` " +
                             "must be 'logarithmic' or 'hellman'.")
        return v_wind

    def turbine_power_output(self, v_wind, rho_hub):
        r"""
        Calculates the power output of the wind turbine.

        The method specified by the parameter `power_output_model` is used.

        Parameters
        ----------
        v_wind : pandas.Series or numpy.array
            Wind speed at hub height in m/s.
        rho_hub : pandas.Series or numpy.array
            Density of air at hub height in kg/m³.

        Returns
        -------
        output : pandas.Series
            Electrical power in W of the wind turbine.

        """
        if self.power_output_model == 'cp_values':
            if self.wind_turbine.cp_values is None:
                raise TypeError("Cp values of " +
                                self.wind_turbine.turbine_name +
                                " are missing.")
            if self.density_corr is False:
                logging.debug('Calculating power output using cp curve.')
                output = power_output.cp_curve(v_wind, rho_hub,
                                               self.wind_turbine.d_rotor,
                                               self.wind_turbine.cp_values)
            elif self.density_corr is True:
                logging.debug('Calculating power output using density ' +
                              'corrected cp curve.')
                output = power_output.cp_curve_density_corr(
                    v_wind, rho_hub, self.wind_turbine.d_rotor,
                    self.wind_turbine.cp_values)
            else:
                raise TypeError("'{0}' is an invalid type.".format(type(
                                self.density_corr)) + "`density_corr` must " +
                                "be Boolean (True or False).")
        elif self.power_output_model == 'p_values':
            if self.wind_turbine.p_values is None:
                raise TypeError("P values of " +
                                self.wind_turbine.turbine_name +
                                " are missing.")
            if self.density_corr is False:
                logging.debug('Calculating power output using power curve.')
                output = power_output.p_curve(v_wind,
                                              self.wind_turbine.p_values)
            elif self.density_corr is True:
                logging.debug('Calculating power output using density ' +
                              'corrected power curve.')
                output = power_output.p_curve_density_corr(
                    v_wind, rho_hub, self.wind_turbine.p_values)
            else:
                raise TypeError("'{0}' is an invalid type.".format(type(
                                self.density_corr)) + "`density_corr` must " +
                                "be Boolean (True or False).")
        else:
            raise ValueError("'{0}' is an invalid value.".format(
                             self.power_output_model) +
                             "`power_output_model` " +
                             "must be 'cp_values' or 'p_values'.")
        return output

    def run_model(self, weather, data_height):
        r"""
        Runs the model.

        Parameters
        ----------
        weather : DataFrame or Dictionary
            Containing columns or keys with the timeseries for wind speed
            `v_wind` in m/s, roughness length `z0` in m, temperature
            `temp_air` in K and pressure `pressure` in Pa, as well as
            optionally wind speed `v_wind_2` in m/s and temperature
            `temp_air_2` in K at different height for interpolation.
            If a Dictionary is used the data inside the dictionary has to be of
            the types pandas.Series or numpy.array.
        data_height : Dictionary
            Containing columns or keys with the heights in m for which the
            corresponding parameters in `weather` apply.

        Returns
        -------
        self

        """
        v_wind = self.v_wind_hub(weather, data_height)
        rho_hub = None if (self.power_output_model == 'p_values' and
                           self.density_corr is False) \
                       else self.rho_hub(weather, data_height)
        self.power_output = self.turbine_power_output(v_wind, rho_hub)
        return self<|MERGE_RESOLUTION|>--- conflicted
+++ resolved
@@ -250,16 +250,9 @@
                 weather['z0'], self.obstacle_height)
         elif self.wind_model == 'hellman':
             logging.debug('Calculating v_wind using hellman equation.')
-<<<<<<< HEAD
             v_wind = wind_speed.v_wind_hellman(v_wind_closest, v_wind_height,
                                                self.wind_turbine.hub_height,
-                                               self.hellman_exp, weather['z0'])
-=======
-            v_wind = wind_speed.v_wind_hellman(
-                weather['v_wind'], data_height['v_wind'],
-                self.wind_turbine.hub_height,
-                weather['z0'], self.hellman_exp)
->>>>>>> d54c1c7c
+                                               weather['z0'], self.hellman_exp)
         else:
             raise ValueError("'{0}' is an invalid value.".format(
                              self.wind_model) + "`wind_model` " +
