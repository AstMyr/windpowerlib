"""The ``power_output`` module contains methods to calculate the power output
of a wind turbine.

"""

__copyright__ = "Copyright oemof developer group"
__license__ = "GPLv3"
__author__ = "author1, author2"

import numpy as np


def tpo_through_cp(v_wind, rho_hub, d_rotor, cp_series):
    r"""
<<<<<<< HEAD
    Calculates the power output of one wind turbine using cp values.

    This fuction is carried out when the parameter `tp_output_model` of an
    object of the class WindTurbine is 'cp_values'.
=======
    Calculates the power output in W of one wind turbine using cp values.
    This function is carried out when the parameter 'tp_output_model' of an
    object of the class SimpleWindTurbine is 'cp_values'.
>>>>>>> f86ce53d

    Parameters
    ----------
    v_wind : pandas.Series or array
        wind speed time series at hub height in m/s
    rho_hub : pandas.Series or array
        density of air at hub height in kg/m³
    d_rotor : float
        diameter of rotor in m
    cp_series : pandas.Series or array
        cp (power coefficient) values for the wind speed time series
        see also modelchain.cp_series()

    Returns
    -------
    pandas.Series or array
        electrical power output of the wind turbine in W

    Notes
    -----
    The following equation is used for the power output [21],[26]_:
    .. math:: p _{wpp}=\frac{1}{8}\cdot\rho_{hub}\cdot d_{rotor}^{2}
        \cdot\pi\cdot v_{wind}^{3}\cdot cp\left(v_{wind}\right)

    with:
        v: wind speed [m/s], d: diameter [m], :math:`\rho`: density [kg/m³]

    References
    ----------
    .. [21] Gasch R., Twele J.: "Windkraftanlagen". 6. Auflage, Wiesbaden,
            Vieweg + Teubner, 2010, pages 35ff, 208
    .. [26] Hau, E. Windkraftanlagen - Grundlagen, Technik, Einsatz,
            Wirtschaftlichkeit Springer-Verlag, 2008, p. 542
    """
    return (1 / 8 * rho_hub * d_rotor ** 2 * np.pi * np.power(v_wind, 3) *
            cp_series)


def tpo_through_P(p_values, v_wind):
    r"""
    Converts power curve to power output of wind turbine.

    Interpolates the values of the power curve as a function of the wind speed
    between data obtained from the power curve of the specified wind turbine
    type.
    This fuction is carried out when the parameter 'tp_output_model' of an
    object of the class WindTurbine is 'p_values'.

    Parameters
    ----------
    p_values : pandas.DataFrame
        power curve of the wind turbine
        the indices are the corresponding wind speeds of the power curve, the
        power values containing column is called 'P'
    v_wind : pandas.Series or array
        wind speed time series at hub height in m/s

    Returns
    -------
    array
        electrical power of the wind turbine

    Note
    ----
    See also cp_series() in the module modelchain
    """
    v_max = p_values.index.max()
    v_wind[v_wind > v_max] = v_max
    return np.interp(v_wind, p_values.index, p_values.P)


def interpolate_P_curve(v_wind, rho_hub, p_values):
    r"""
    Interpolates density corrected power curve.

    Parameters
    ----------
    v_wind : pandas.Series or array
        wind speed time series at hub height in m/s
    rho_hub : pandas.Series or array
        density of air at hub height in kg/m³
    p_values : pandas.DataFrame
        power curve of the wind turbine
        the indices are the corresponding wind speeds of the power curve, the
        power values containing column is called 'P'

    Returns
    -------
    numpy.array
        electrical power of the wind turbine

    Notes
    -----
    The following equation is used for the wind speed at site
    [28], [29], [30]_:
    .. math:: v_{site}=v_{std}\cdot\left(\frac{\rho_0}
                       {\rho_{site}}\right)^{p(v)}

    with:
        .. math:: p=\begin{cases}
                      \frac{1}{3} & v_{std} \leq 7.5\text{ m/s}\\
                      \frac{1}{15}\cdot v_{std}-\frac{1}{6} & 7.5
                      \text{ m/s}<v_{std}<12.5\text{ m/s}\\
                      \frac{2}{3} & \geq 12.5 \text{ m/s}
                    \end{cases},
        v: wind speed [m/s], :math:`\rho`: density [kg/m³]

    :math:`v_{std}` is the standard wind speed in the power curve
    (:math:`v_{std}`, :math:`P_{std}`)
    :math:`v_{site}` is density corrected wind speed for the power curve
    (:math:`v_{site}`, :math:`P_{std}`)

    References
    ----------
    .. [28] Svenningsen, L.: "Power Curve Air Density Correction And Other
            Power Curve Options in WindPRO". 1st edition, Aalborg,
            EMD International A/S , 2010, p. 4
    .. [29] Svenningsen, L.: "Proposal of an Improved Power Curve Correction".
            EMD International A/S , 2010
    .. [30] Biank, M.: "Methodology, Implementation and Validation of a
            Variable Scale Simulation Model for Windpower based on the
            Georeferenced Installation Register of Germany". Master's Thesis
            at RLI, 2014, p. 13
    """
    return [(np.interp(v_wind[i], p_values.index *
            (1.225 / rho_hub[i])**(np.interp(p_values.index, [7.5, 12.5],
                                             [1/3, 2/3])),
            p_values.P, left=0, right=0)) for i in range(len(v_wind))]<|MERGE_RESOLUTION|>--- conflicted
+++ resolved
@@ -12,16 +12,10 @@
 
 def tpo_through_cp(v_wind, rho_hub, d_rotor, cp_series):
     r"""
-<<<<<<< HEAD
     Calculates the power output of one wind turbine using cp values.
 
-    This fuction is carried out when the parameter `tp_output_model` of an
+    This function is carried out when the parameter `tp_output_model` of an
     object of the class WindTurbine is 'cp_values'.
-=======
-    Calculates the power output in W of one wind turbine using cp values.
-    This function is carried out when the parameter 'tp_output_model' of an
-    object of the class SimpleWindTurbine is 'cp_values'.
->>>>>>> f86ce53d
 
     Parameters
     ----------
@@ -67,7 +61,7 @@
     Interpolates the values of the power curve as a function of the wind speed
     between data obtained from the power curve of the specified wind turbine
     type.
-    This fuction is carried out when the parameter 'tp_output_model' of an
+    This function is carried out when the parameter 'tp_output_model' of an
     object of the class WindTurbine is 'p_values'.
 
     Parameters
