"""
The ``wind_farm`` module contains the class WindFarm that implements
a wind farm in the windpowerlib and functions needed for the modelling of a
wind farm.

"""

__copyright__ = "Copyright oemof developer group"
__license__ = "GPLv3"

from windpowerlib import tools, power_curves
import numpy as np
import pandas as pd
import warnings


class WindFarm(object):
    r"""
    Defines a standard set of wind farm attributes.

    Parameters
    ----------
    wind_turbine_fleet : list(dict)
        Wind turbines of wind farm. Dictionaries must have 'wind_turbine'
        (contains a :class:`~.wind_turbine.WindTurbine` object) and
        'number_of_turbines' (number of wind turbines of the same turbine type
        in the wind farm) as keys.
    efficiency : float or :pandas:`pandas.DataFrame<frame>` or None (optional)
        Efficiency of the wind farm. Provide as either constant (float) or
        power efficiency curve (pd.DataFrame) containing 'wind_speed' and
        'efficiency' columns with wind speeds in m/s and the corresponding
        dimensionless wind farm efficiency. Default: None.
    name : str (optional)
        Can be used as an identifier of the wind farm. Default: ''.

    Attributes
    ----------
    wind_turbine_fleet : list(dict)
        Wind turbines of wind farm. Dictionaries must have 'wind_turbine'
        (contains a :class:`~.wind_turbine.WindTurbine` object) and
        'number_of_turbines' (number of wind turbines of the same turbine type
        in the wind farm) as keys.
    efficiency : float or :pandas:`pandas.DataFrame<frame>` or None
        Efficiency of the wind farm. Either constant (float) power efficiency
        curve (pd.DataFrame) containing 'wind_speed' and 'efficiency'
        columns with wind speeds in m/s and the corresponding
        dimensionless wind farm efficiency. Default: None.
    name : str
        If set this is used as an identifier of the wind farm.
    hub_height : float
        The calculated mean hub height of the wind farm. See
        :py:func:`mean_hub_height` for more information.
    nominal_power : float
        The nominal power is the sum of the nominal power of all turbines in
        the wind farm in W.
    installed_power : float
        Installed nominal power of the wind farm in W. Deprecated! Use
        :attr:`~.wind_farm.WindFarm.nominal_power` instead.
    power_curve : :pandas:`pandas.DataFrame<frame>` or None
        The calculated power curve of the wind farm. See
        :py:func:`assign_power_curve` for more information.
    power_output : :pandas:`pandas.Series<series>`
        The calculated power output of the wind farm.

    Examples
    --------
    >>> from windpowerlib import wind_farm
    >>> from windpowerlib import wind_turbine
    >>> enerconE126 = {
    ...    'hub_height': 135,
    ...    'rotor_diameter': 127,
    ...    'name': 'E-126/4200',
    ...    'fetch_curve': 'power_curve',
    ...    'data_source': 'oedb'}
    >>> e126 = wind_turbine.WindTurbine(**enerconE126)
    >>> example_farm_data = {
    ...    'name': 'example_farm',
    ...    'wind_turbine_fleet': [{'wind_turbine': e126,
    ...                            'number_of_turbines': 6}]}
    >>> example_farm = wind_farm.WindFarm(**example_farm_data)
    >>> print(example_farm.nominal_power)
    25200000.0

    """

    def __init__(self, wind_turbine_fleet, efficiency=None, name='', **kwargs):

        self.wind_turbine_fleet = wind_turbine_fleet
        self.efficiency = efficiency
        self.name = name

        self.hub_height = None
        self._nominal_power = None
        self._installed_power = None
        self.power_curve = None
        self.power_output = None

    def __repr__(self):
        #ToDo implement nice nice string representation
        return self.name

    @property
    def installed_power(self):
        r"""
        The installed nominal power of the wind farm. (Deprecated!)

        """
        warnings.warn(
            'installed_power is deprecated, use nominal_power instead.',
            FutureWarning)
        return self.nominal_power

    @installed_power.setter
    def installed_power(self, installed_power):
        self._installed_power = installed_power

    @property
    def nominal_power(self):
        r"""
        The nominal power of the wind farm.

        See :attr:`~.wind_farm.WindFarm.nominal_power` for further information.

        Parameters
        -----------
        nominal_power : float
            Nominal power of the wind farm in W.

        Returns
        -------
        float
            Nominal power of the wind farm in W.

        """
        if not self._nominal_power:
            self.nominal_power = self.get_installed_power()
        return self._nominal_power

    @nominal_power.setter
    def nominal_power(self, nominal_power):
        self._nominal_power = nominal_power

    def mean_hub_height(self):
        r"""
        Calculates the mean hub height of the wind farm.

        The mean hub height of a wind farm is necessary for power output
        calculations with an aggregated wind farm power curve containing wind
        turbines with different hub heights. Hub heights of wind turbines with
        higher nominal power weigh more than others.
        After the calculations the mean hub height is assigned to the attribute
        :py:attr:`~hub_height`.

        Returns
        -------
        :class:`~.wind_farm.WindFarm`
            self

        Notes
        -----
        The following equation is used [1]_:

        .. math:: h_{WF} = e^{\sum\limits_{k}{ln(h_{WT,k})}
                           \frac{P_{N,k}}{\sum\limits_{k}{P_{N,k}}}}

        with:
            :math:`h_{WF}`: mean hub height of wind farm,
            :math:`h_{WT,k}`: hub height of the k-th wind turbine of a wind
            farm, :math:`P_{N,k}`: nominal power of the k-th wind turbine

        References
        ----------
        .. [1]  Knorr, K.: "Modellierung von raum-zeitlichen Eigenschaften der
                 Windenergieeinspeisung für wetterdatenbasierte
                 Windleistungssimulationen". Universität Kassel, Diss., 2016,
                 p. 35

        """
        self.hub_height = np.exp(
            sum(np.log(wind_dict['wind_turbine'].hub_height) *
                wind_dict['wind_turbine'].nominal_power *
                wind_dict['number_of_turbines']
                for wind_dict in self.wind_turbine_fleet) /
            self.get_installed_power())
        return self

    def get_installed_power(self):
        r"""
        Calculates :py:attr:`~nominal_power` of the wind farm.

        Returns
        -------
        float
            Nominal power of the wind farm in W. See :py:attr:`~nominal_power`
            for further information.

        """
        return sum(
            wind_dict['wind_turbine'].nominal_power *
            wind_dict['number_of_turbines']
            for wind_dict in self.wind_turbine_fleet)

    def assign_power_curve(self, wake_losses_model='power_efficiency_curve',
                           smoothing=False, block_width=0.5,
                           standard_deviation_method='turbulence_intensity',
                           smoothing_order='wind_farm_power_curves',
                           turbulence_intensity=None, **kwargs):
        r"""
        Calculates the power curve of a wind farm.

        The wind farm power curve is calculated by aggregating the power curves
        of all wind turbines in the wind farm. Depending on the parameters the
        power curves are smoothed (before or after the aggregation) and/or a
        wind farm efficiency (power efficiency curve or constant efficiency) is
        applied after the aggregation.
        After the calculations the power curve is assigned to the attribute
        :py:attr:`~power_curve`.

        Parameters
        ----------
        wake_losses_model : str
            Defines the method for taking wake losses within the farm into
            consideration. Options: 'wind_farm_efficiency' or None.
            Default: 'wind_farm_efficiency'.
        smoothing : bool
            If True the power curves will be smoothed before or after the
            aggregation of power curves depending on `smoothing_order`.
            Default: False.
        block_width : float
            Width between the wind speeds in the sum of the equation in
            :py:func:`~.power_curves.smooth_power_curve`. Default: 0.5.
        standard_deviation_method : str
            Method for calculating the standard deviation for the Gauss
            distribution. Options: 'turbulence_intensity',
            'Staffell_Pfenninger'. Default: 'turbulence_intensity'.
        smoothing_order : str
            Defines when the smoothing takes place if `smoothing` is True.
            Options: 'turbine_power_curves' (to the single turbine power
            curves), 'wind_farm_power_curves'.
            Default: 'wind_farm_power_curves'.
        turbulence_intensity : float
            Turbulence intensity at hub height of the wind farm for power curve
            smoothing with 'turbulence_intensity' method. Can be calculated
            from `roughness_length` instead. Default: None.
        roughness_length : float (optional)
            Roughness length. If `standard_deviation_method` is
            'turbulence_intensity' and `turbulence_intensity` is not given
            the turbulence intensity is calculated via the roughness length.

        Returns
        -------
        :class:`~.wind_farm.WindFarm`
            self

        """
        # Check if all wind turbines have a power curve as attribute
        for item in self.wind_turbine_fleet:
            if item['wind_turbine'].power_curve is None:
                raise ValueError("For an aggregated wind farm power curve " +
                                 "each wind turbine needs a power curve " +
                                 "but `power_curve` of '{}' is None.".format(
                                     item['wind_turbine']))
        # Initialize data frame for power curve values
        df = pd.DataFrame()
        for turbine_type_dict in self.wind_turbine_fleet:
            # Check if needed parameters are available and/or assign them
            if smoothing:
                if (standard_deviation_method == 'turbulence_intensity' and
                        turbulence_intensity is None):
                    if 'roughness_length' in kwargs:
                        # Calculate turbulence intensity and write to kwargs
                        turbulence_intensity = (
                            tools.estimate_turbulence_intensity(
                                turbine_type_dict['wind_turbine'].hub_height,
                                kwargs['roughness_length']))
                        kwargs['turbulence_intensity'] = turbulence_intensity
                    else:
                        raise ValueError(
                            "`roughness_length` must be defined for using " +
                            "'turbulence_intensity' as " +
                            "`standard_deviation_method` if " +
                            "`turbulence_intensity` is not given")
<<<<<<< HEAD
=======
            if wake_losses_model is not None:
                if self.efficiency is None:
                    raise KeyError(
                        "`efficiency` is needed if " +
                        "`wake_losses_model´ is '{0}', but ".format(
                            wake_losses_model) +
                        "`efficiency` of wind farm {0} is {1}.".format(
                            self, self.efficiency))
>>>>>>> cd48d755
            # Get original power curve
            power_curve = pd.DataFrame(
                turbine_type_dict['wind_turbine'].power_curve)
            # Editions to the power curves before the summation
            if smoothing and smoothing_order == 'turbine_power_curves':
                power_curve = power_curves.smooth_power_curve(
                    power_curve['wind_speed'], power_curve['value'],
                    standard_deviation_method=standard_deviation_method,
                    block_width=block_width, **kwargs)
            else:
                # Add value zero to start and end of curve as otherwise
                # problems can occur during the aggregation
                if power_curve.iloc[0]['wind_speed'] != 0.0:
                    power_curve = pd.concat(
                        [pd.DataFrame(data={
                            'value': [0.0], 'wind_speed': [0.0]}),
                         power_curve], sort=True)
                if power_curve.iloc[-1]['value'] != 0.0:
                    power_curve = pd.concat(
                        [power_curve, pd.DataFrame(data={
                            'value': [0.0], 'wind_speed': [
                                power_curve['wind_speed'].loc[
                                    power_curve.index[-1]] + 0.5]})],
                        sort=True)
            # Add power curves of all turbine types to data frame
            # (multiplied by turbine amount)
            df = pd.concat(
                [df, pd.DataFrame(power_curve.set_index(['wind_speed']) *
                 turbine_type_dict['number_of_turbines'])], axis=1)
        # Aggregate all power curves
        wind_farm_power_curve = pd.DataFrame(
            df.interpolate(method='index').sum(axis=1))
        wind_farm_power_curve.columns = ['value']
        wind_farm_power_curve.reset_index('wind_speed', inplace=True)
        # Editions to the power curve after the summation
        if smoothing and smoothing_order == 'wind_farm_power_curves':
            wind_farm_power_curve = power_curves.smooth_power_curve(
                wind_farm_power_curve['wind_speed'],
                wind_farm_power_curve['value'],
                standard_deviation_method=standard_deviation_method,
                block_width=block_width, **kwargs)
        if (wake_losses_model == 'constant_efficiency' or
                wake_losses_model == 'power_efficiency_curve'):
            if self.efficiency is not None:
                wind_farm_power_curve = (
                    power_curves.wake_losses_to_power_curve(
                        wind_farm_power_curve['wind_speed'].values,
                        wind_farm_power_curve['value'].values,
                        wind_farm_efficiency=self.efficiency))
            else:
                logging.info("`wake_losses_model` is {} but wind farm ".format(
                    wake_losses_model) + "efficiency is NOT taken into "
                                         "account as it is None.")
        self.power_curve = wind_farm_power_curve
        return self<|MERGE_RESOLUTION|>--- conflicted
+++ resolved
@@ -280,17 +280,6 @@
                             "'turbulence_intensity' as " +
                             "`standard_deviation_method` if " +
                             "`turbulence_intensity` is not given")
-<<<<<<< HEAD
-=======
-            if wake_losses_model is not None:
-                if self.efficiency is None:
-                    raise KeyError(
-                        "`efficiency` is needed if " +
-                        "`wake_losses_model´ is '{0}', but ".format(
-                            wake_losses_model) +
-                        "`efficiency` of wind farm {0} is {1}.".format(
-                            self, self.efficiency))
->>>>>>> cd48d755
             # Get original power curve
             power_curve = pd.DataFrame(
                 turbine_type_dict['wind_turbine'].power_curve)
@@ -325,7 +314,8 @@
             df.interpolate(method='index').sum(axis=1))
         wind_farm_power_curve.columns = ['value']
         wind_farm_power_curve.reset_index('wind_speed', inplace=True)
-        # Editions to the power curve after the summation
+        # Apply power curve smoothing and consideration of wake losses
+        # after the summation
         if smoothing and smoothing_order == 'wind_farm_power_curves':
             wind_farm_power_curve = power_curves.smooth_power_curve(
                 wind_farm_power_curve['wind_speed'],
