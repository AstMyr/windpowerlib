__copyright__ = "Copyright oemof developer group"
__license__ = "GPLv3"
<<<<<<< HEAD
__version__ = '0.1.3'
=======
__version__ = '0.2.0'
>>>>>>> 70755f97

from windpowerlib.wind_turbine import WindTurbine
from windpowerlib.wind_farm import WindFarm
from windpowerlib.wind_turbine_cluster import WindTurbineCluster
from windpowerlib.modelchain import ModelChain
from windpowerlib.turbine_cluster_modelchain import TurbineClusterModelChain
from windpowerlib.wind_turbine import get_turbine_types<|MERGE_RESOLUTION|>--- conflicted
+++ resolved
@@ -1,10 +1,6 @@
 __copyright__ = "Copyright oemof developer group"
 __license__ = "GPLv3"
-<<<<<<< HEAD
-__version__ = '0.1.3'
-=======
 __version__ = '0.2.0'
->>>>>>> 70755f97
 
 from windpowerlib.wind_turbine import WindTurbine
 from windpowerlib.wind_farm import WindFarm
