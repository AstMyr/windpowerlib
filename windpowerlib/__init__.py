--- conflicted
+++ resolved
@@ -1,10 +1,6 @@
 __copyright__ = "Copyright oemof developer group"
 __license__ = "GPLv3"
-<<<<<<< HEAD
-__version__ = '0.1.1'
-=======
 __version__ = '0.1.2'
->>>>>>> a2b458e5
 
 from windpowerlib.wind_turbine import WindTurbine
 from windpowerlib.wind_farm import WindFarm
