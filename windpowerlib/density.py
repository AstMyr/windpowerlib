--- conflicted
+++ resolved
@@ -15,11 +15,7 @@
 
     A linear temperature gradient of -6.5 K/km is assumed. This function is
     carried out when the parameter `temperature_model` of an instance of
-<<<<<<< HEAD
-    the :class:`~.wind_turbine.WindTurbine` class is
-=======
     the :class:`~.modelchain.Modelchain` class is
->>>>>>> c889e10d
     'temperature_gradient'.
 
     Parameters
@@ -114,11 +110,7 @@
     equation.
 
     This fuction is carried out when the parameter `rho_model` of an instance
-<<<<<<< HEAD
-    of the :class:`~.wind_turbine.WindTurbine` class is 'barometric'.
-=======
     of the :class:`~.modelchain.Modelchain` class is 'barometric'.
->>>>>>> c889e10d
 
     Parameters
     ----------
@@ -174,11 +166,7 @@
     Calculates the density of air at hub height using the ideal gas equation.
 
     This fuction is carried out when the parameter `rho_model` of an instance
-<<<<<<< HEAD
-    of the :class:`~.wind_turbine.WindTurbine` class is 'ideal_gas'.
-=======
     of the :class:`~.modelchain.Modelchain` class is 'ideal_gas'.
->>>>>>> c889e10d
 
     Parameters
     ----------
@@ -203,7 +191,7 @@
     .. math:: \rho_{hub}=p_{hub}/ (R_s T_{hub})
 
     and [24]_:
-    
+
     .. math:: p_{hub}=\left(p/100-\left(h_{hub}-h_{p,data}\right)\cdot
               \frac{1}{8}\right)\cdot 100
 
