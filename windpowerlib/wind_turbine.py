"""
The ``wind_turbine`` module contains the class WindTurbine that implements
a wind turbine in the windpowerlib and functions needed for the modelling of a
wind turbine.

"""

__copyright__ = "Copyright oemof developer group"
__license__ = "GPLv3"

import pandas as pd
import logging
import sys
import requests
import os


class WindTurbine(object):
    r"""
    Defines a standard set of wind turbine attributes.

    Parameters
    ----------

    hub_height : float
        Hub height of the wind turbine in m.
<<<<<<< HEAD
    rotor_diameter : None or float
        Diameter of the rotor in m. Default: None.
    power_coefficient_curve : None, pandas.DataFrame, dictionary or string
        Power coefficient curve of the wind turbine. DataFrame/dictionary must
        have 'wind_speed' and 'value' columns/keys with wind speeds
        in m/s and the corresponding power coefficients. Default: None.
    power_curve : None, pandas.DataFrame or dictionary or string
        Power curve of the wind turbine. DataFrame/dictionary must have
        'wind_speed' and 'value' columns/keys with wind speeds in m/s and the
        corresponding power curve value in W. Alternatively you can load power
        curve data from the OpenEnergy Database ('oedb') or a file
        ('<path including file name>'). Default: 'oedb'.
    nominal_power : None, float or string
        The nominal output of the wind turbine in W. Alternatively you can load
        the nominal power from the OpenEnergy Database ('oedb') or a file
        ('<path including file name>'). Default: 'oedb'.
    coordinates : list or None
        List of coordinates [lat, lon] of location for loading data.
        Default: None.
=======
    power_curve : bool, str, :pandas:`pandas.DataFrame<frame>` or dict (optional)
        Specifies power curve of the wind turbine or where to retrieve it from.
        Possible options are:

        * bool
          If set to True power curve is retrieved from oedb turbine library.
          Additionally, the parameter `turbine_type` must be provided to
          specify which turbine to retrieve the power curve for. The default is
          False in which case no power curve is set.
        * str
          File name of self-provided csv file the power curve is retrieved
          from. Additionally, the path pointing to the files directory must be
          provided through the parameter `path`. See
          `example_power_curves.csv` in example/data directory for the
          required format of the csv file.
        * :pandas:`pandas.DataFrame<frame>` or dict
          Directly sets the power curve. DataFrame/dictionary must have
          'wind_speed' and 'value' columns/keys with wind speeds in m/s and
          the corresponding power curve value in W.

        Default: False.
    power_coefficient_curve : bool, str, :pandas:`pandas.DataFrame<frame>` or dict (optional)
        Specifies power coefficient curve of the wind turbine or where to
        retrieve it from. Possible options are:

        * bool
          If set to True power coefficient curve is retrieved from oedb turbine
          library. Additionally, the parameter `turbine_type` must be provided
          to specify which turbine to retrieve the power curve for. The
          default is False in which case no power curve is set.
        * str
          File name of self-provided csv file the power coefficient curve is
          retrieved from. Additionally, the path pointing to the files
          directory must be provided through the parameter `path`. See
          `example_power_coefficient_curves.csv` in example/data directory for
          the required format of the csv file.
        * :pandas:`pandas.DataFrame<frame>` or dict
          Directly sets the power coefficient curve. DataFrame/dictionary must
          have 'wind_speed' and 'value' columns/keys with wind speeds in m/s
          and the corresponding power coefficient curve value.

        Default: False.
    turbine_type : str (optional)
        Name of the wind turbine type. Must be provided if power (coefficient)
        curve is retrieved from oedb turbine library or self provided file.
        Use :py:func:`~.get_turbine_types` to see a table of all wind turbines
        for which power (coefficient) curve data is provided. Default: None.
    rotor_diameter : float (optional)
        Diameter of the rotor in m. Only needs to be provided if power output
        is calculated using the power coefficient curve. Default: None.
    nominal_power : float (optional)
        The nominal output of the wind turbine in W. Default: None.
        ToDo: Expand docstring once it is decided how nominal power is set in
        case it is not directly provided.
    path : str (optional)
        In case :py:attr:`power_curve`, :py:attr:`power_coefficient_curve`, or
        :py:attr:`nominal_power` needs to be retrieved from self provided csv
        files, `path` specifies the path to the directory the csv files
        are located in.
>>>>>>> cd48d755

    Attributes
    ----------
    turbine_type : str
        Name of the wind turbine.
    hub_height : float
        Hub height of the wind turbine in m.
    rotor_diameter : None or float
        Diameter of the rotor in m. Default: None.
    power_coefficient_curve : None, pandas.DataFrame or dictionary
        Power coefficient curve of the wind turbine. DataFrame/dictionary must
        have 'wind_speed' and 'value' columns/keys with wind speeds
        in m/s and the corresponding power coefficients. Default: None.
    power_curve : None, pandas.DataFrame or dictionary
        Power curve of the wind turbine. DataFrame/dictionary must have
        'wind_speed' and 'value' columns/keys with wind speeds in m/s and the
        corresponding power curve value in W. Default: None.
    nominal_power : None or float
        The nominal output of the wind turbine in W. Default: None.

    Notes
    ------
<<<<<<< HEAD
    Your wind turbine object should have a power coefficient or power curve.
    If you use the default values for the parameters `power_curve`,
    `power_coefficient_curve` and `nominal_power` ('oedb') the respective data
    is automatically fetched from a data set provided in the OpenEnergy
    Database (oedb). If you want to read files provided by yourself you can
    set the parameters to a string pointing to the file location(s).
    See `example_power_curves.csv', `example_power_coefficient_curves.csv`
    and `example_nominal_power.csv` in example/data for the required form of
    such csv files.
=======
    Your wind turbine object needs to have a power coefficient or power curve.
    If you set the parameters `power_curve`, `power_coefficient_curve` and/or
    `nominal_power` to True the respective data is automatically fetched from
    the oedb turbine library (a dataset provided in the OpenEnergy Database).
    You can also provide your own csv files with power coefficient and power
    curves. See `example_power_curves.csv',
    `example_power_coefficient_curves.csv` and `example_nominal_power.csv`
    in example/data for the required form of such csv files.
>>>>>>> cd48d755

    Examples
    --------
    >>> from windpowerlib import wind_turbine
    >>> enerconE126 = {
    ...    'hub_height': 135,
    ...    'rotor_diameter': 127,
<<<<<<< HEAD
    ...    'name': 'E-126/4200'}
=======
    ...    'turbine_type': 'E-126/4200',
    ...    'power_curve':True}
>>>>>>> cd48d755
    >>> e126 = wind_turbine.WindTurbine(**enerconE126)
    >>> print(e126.nominal_power)
    4200000.0

    """

<<<<<<< HEAD
    def __init__(self, name, hub_height, rotor_diameter=None,
                 power_coefficient_curve='oedb', power_curve='oedb',
                 nominal_power='oedb', coordinates=None, **kwargs):
=======
    def __init__(self, hub_height, power_curve=False,
                 power_coefficient_curve=False,
                 turbine_type=None, rotor_diameter=None,
                 nominal_power=None, path=None, **kwargs):
>>>>>>> cd48d755

        self.hub_height = hub_height
        self.turbine_type = turbine_type
        self.rotor_diameter = rotor_diameter
        # ToDo Check and transparently document where nominal_power is gotten
        # from (input parameter, csv file or maximum of power curve).
        self.nominal_power = nominal_power
<<<<<<< HEAD
        self.coordinates = coordinates

        self.power_output = None

        self.fetch_turbine_data()

    def fetch_turbine_data(self):
        r"""
        Fetches data of the requested wind turbine.

        Depending on the WindTurbine parameters `power_curve`,
        `power_coefficient_curve` and `nominal_power` the methods fetches
        nominal power and/or power coefficient curve and/or power curve from a
        data set provided in the OpenEnergy Database ('oedb') or from a file
        ('<path including file name>'). In case of not being of type string the
        parameters stay as they are (None, float, pd.DataFrame).

        If you want to import your own power (coefficient) curves and/or
        nominal power from files the wind speeds in m/s have to be in the first
        row and the corresponding power coefficient curve values or power curve
        values in W in a row where the first column contains the turbine name.
        See `example_power_curves.csv', `example_power_coefficient_curves.csv`
        and `example_nominal_power.csv` in example/data for the required form
        of the files.
        See :py:func:`~.get_turbine_data_from_file` for an example reading data
        from a csv file.

        Returns
        -------
        self

        Examples
        --------
        >>> from windpowerlib import wind_turbine
        >>> enerconE126 = {
        ...    'hub_height': 135,
        ...    'rotor_diameter': 127,
        ...    'name': 'E-126/4200'}
        >>> e126 = wind_turbine.WindTurbine(**enerconE126)
        >>> print(e126.power_coefficient_curve['value'][5])
        0.44
        >>> print(e126.nominal_power)
        4200000.0

        """
        def specify_data(data_specification, fetch_curve):
            r"""
            Helper function for :py:func:`~.wind_turbine.WindTurbine.fetch_turbine_data`.

            Parameters
            ----------
            data_specification : None, pandas.DataFrame, float, dict or str
                Specifies whether turbine data is not fetched (None, dict,
                pandas.DataFrame, float), is fetched from the oedb ('oedb') or
                is fetched from a provided file (other string than 'oedb').
            fetch_curve : str
                Specifies the type of data being fetched.

            Returns
            -------
            data : None, pandas.DataFrame, float or dict
                Fetched data or `data_specification` if it was not a string.

            """

            if (data_specification is None or
                    isinstance(data_specification, pd.DataFrame) or
                    isinstance(data_specification, float)):
                data = data_specification
                logging.debug("{} is of type {} and wasn't changed.".format(
                    fetch_curve, type(data_specification))) # todo keep or delete?
            elif data_specification == 'oedb':
                data = get_turbine_data_from_oedb(
                    turbine_type=self.name, fetch_curve=fetch_curve)
            elif isinstance(data_specification, str):
                data = get_turbine_data_from_file(
                    turbine_type=self.name, file_=data_specification)
            else:
                data = data_specification
                logging.debug("{} is of type {} and does not match ".format(
                    fetch_curve, type(data_specification)) + "the options.")
            return data

        self.power_curve = specify_data(
            data_specification=self.power_curve, fetch_curve='power_curve')
        self.power_coefficient_curve = specify_data(
            data_specification=self.power_coefficient_curve,
            fetch_curve='power_coefficient_curve')
        self.nominal_power = specify_data(
            data_specification=self.nominal_power,
            fetch_curve='nominal_power')

        return self
=======

        if power_curve:
            # if True get power curve from oedb turbine library
            if power_curve is True:
                self.power_curve, self.nominal_power = get_oedb_turbine_data(
                    self.turbine_type, fetch_curve='power_curve')
            # if power_curve is a string try to retrieve power curve from file
            elif isinstance(power_curve, str):
                self.power_curve, self.nominal_power = \
                    get_turbine_data_from_file(self.turbine_type,
                                               os.path.join(path, power_curve))
            # if power_curve is dict or pd.DataFrame use it directly
            elif isinstance(power_curve, dict) or \
                    isinstance(power_curve, pd.DataFrame):
                self.power_curve = power_curve
            else:
                raise TypeError("Unknown type for parameter 'power_curve'.")
        else:
            self.power_curve = None

        if power_coefficient_curve:
            # if True get power coefficient curve from oedb turbine library
            if power_coefficient_curve is True:
                self.power_coefficient_curve, self.nominal_power = \
                    get_oedb_turbine_data(
                        self.turbine_type,
                        fetch_curve='power_coefficient_curve')
            # if power_coefficient_curve is a string try to retrieve power
            # coefficient curve from file
            elif isinstance(power_coefficient_curve, str):
                self.power_coefficient_curve, self.nominal_power = \
                    get_turbine_data_from_file(
                        self.turbine_type,
                        os.path.join(path, power_coefficient_curve))
            # if power_coefficient_curve is dict or pd.DataFrame use it
            # directly
            elif isinstance(power_coefficient_curve, dict) or \
                    isinstance(power_coefficient_curve, pd.DataFrame):
                self.power_coefficient_curve = power_coefficient_curve
            else:
                raise TypeError("Unknown type for parameter "
                                "'power_coefficient_curve'.")
        else:
            self.power_coefficient_curve = None

        # test if either power curve or power coefficient curve is assigned
        if not power_curve and not power_coefficient_curve:
            raise AttributeError("Wind turbine must either have a power curve "
                                 "or power coefficient curve.")

    def __repr__(self):
        info = []
        if self.nominal_power is not None:
            info.append('nominal power={} W'.format(self.nominal_power))
        if self.hub_height is not None:
            info.append('hub height={} m'.format(self.hub_height))
        if self.rotor_diameter is not None:
            info.append('rotor diameter={} m'.format(self.rotor_diameter))

        if self.turbine_type is not None:
            repr = 'Wind turbine: {name} {info}'.format(
                name=self.turbine_type, info=info)
        else:
            repr = 'Wind turbine: {info}'.format(info=info)

        return repr
>>>>>>> cd48d755


def get_turbine_data_from_file(turbine_type, file_):
    r"""
    Fetches turbine data from a csv file.

    See `example_power_curves.csv', `example_power_coefficient_curves.csv` and
    `example_nominal_power_data.csv` in example/data for the required format of
    a csv file.

    Parameters
    ----------
    turbine_type : str
        Specifies the turbine type data is fetched for.
    file_ : str
        Specifies the source of the turbine data.
        See the example below for how to use the example data.

    Returns
    -------
    data : pandas.DataFrame or float
        Power curve or power coefficient curve (pandas.DataFrame) or nominal
        power (float) of one wind turbine type. Power (coefficient) curve
        DataFrame contains power coefficient curve values (dimensionless) or
        power curve values (in dimension given in file) with the corresponding
        wind speeds (in dimension given in file).

    Examples
    --------
    >>> from windpowerlib import wind_turbine
    >>> import os
    >>> source = os.path.join(os.path.dirname(__file__), '../example/data',
    ...                       'example_power_curves.csv')
    >>> p_nom_source = os.path.join(os.path.dirname(__file__),
    ...                             '../example/data',
    ...                             'example_nominal_power.csv')
    >>> example_turbine = {
    ...    'hub_height': 100,
    ...    'rotor_diameter': 70,
    ...    'name': 'DUMMY 3',
    ...    'power_curve': source,
    ...    'power_coefficient_curve': None,
    ...    'nominal_power': p_nom_source}
    >>> e_t_1 = wind_turbine.WindTurbine(**example_turbine)
    >>> print(e_t_1.power_curve['value'][7])
    18000.0
    >>> print(e_t_1.nominal_power)
    150000.0

    """
    try:
        df = pd.read_csv(file_, index_col=0)
    except FileNotFoundError:
        raise FileNotFoundError("The file '{}' was not found.".format(file_))
    wpp_df = df[df.index == turbine_type]
    # if turbine not in data file
    if wpp_df.shape[0] == 0:
        pd.set_option('display.max_rows', len(df))
        logging.info('Possible types: \n{0}'.format(pd.DataFrame(df.index)))
        pd.reset_option('display.max_rows')
        sys.exit('Cannot find the wind converter type: {0}'.format(
            turbine_type))
    # if turbine in data file select power (coefficient) curve columns and
    # change the format or select nominal power
    if 'nominal_power' in file_:
        data = float(wpp_df['nominal_power'].values[0])
    else:
        curve_data = wpp_df.dropna(axis=1)
        data = curve_data.transpose().reset_index()
        data.columns = ['wind_speed', 'value']
        # transform wind speeds to floats
        data['wind_speed'] = data['wind_speed'].apply(lambda x: float(x))
    return data


<<<<<<< HEAD
def get_turbine_data_from_oedb(turbine_type, fetch_curve):
    r"""
    Fetches wind turbine data from the OpenEnergy database (oedb).

    If turbine data exists in local repository it is loaded from this file. The
    file is created when turbine data is loaded from oedb in
    :py:func:`~.load_turbine_data_from_oedb`.

    Execute :py:func:`~.load_turbine_data_from_oedb` or delete the files to
    refresh the download.
=======
def get_oedb_turbine_data(turbine_type, fetch_curve):
    r"""
    Retrieves wind turbine data from the oedb turbine library.
>>>>>>> cd48d755

    Parameters
    ----------
    turbine_type : str
        Specifies the turbine type data is fetched for.
        Use :py:func:`~.get_turbine_types` to see a table of all wind turbines
        in oedb containing information about whether power (coefficient) curve
        data is provided.
    fetch_curve : str
        Parameter to specify whether a power or power coefficient curve
        should be retrieved from the provided turbine data. Valid options are
        'power_curve' and 'power_coefficient_curve'. Default: None.

    Returns
    -------
    data : pandas.DataFrame or float
        Power curve or power coefficient curve (pandas.DataFrame) or nominal
        power in W (float) of one wind turbine type. Power (coefficient) curve
        DataFrame contains power coefficient curve values (dimensionless) or
        power curve values in W with the corresponding wind speeds in m/s.

    """
<<<<<<< HEAD
    if fetch_curve == 'nominal_power':
        filename = os.path.join(os.path.dirname(__file__), 'data',
                                'oedb_{}.csv'.format(fetch_curve))
    else:
        filename = os.path.join(os.path.dirname(__file__), 'data',
                                'oedb_{}s.csv'.format(fetch_curve))
    if not os.path.isfile(filename):
        # Load data from oedb and save to csv file
        load_turbine_data_from_oedb()
    else:
        logging.debug("Turbine data is fetched from {}".format(filename))
=======
    filename = os.path.join(os.path.dirname(__file__), 'data',
                            'oedb_{}s.csv'.format(fetch_curve))
>>>>>>> cd48d755

    data = get_turbine_data_from_file(turbine_type=turbine_type,
                                                   file_=filename)

    # nominal power and power curve values in W
    if fetch_curve == 'nominal_power':
        data = data * 1000
    if fetch_curve == 'power_curve':
        # power in W
        data['value'] = data['value'] * 1000
    return data


def load_turbine_data_from_oedb():
    r"""
    Loads turbine data from the OpenEnergy database (oedb).

    Turbine data is saved to csv files ('oedb_power_curves.csv' and
    'oedb_power_coefficient_curves.csv') for offline usage of windpowerlib.
    If the files already exist they are overwritten.

    Returns
    -------
    turbine_data : pd.DataFrame
        Contains turbine data of different turbines such as 'manufacturer',
        'turbine_type', 'nominal_power'.

    """
    # url of OpenEnergy Platform that contains the oedb
    oep_url = 'http://oep.iks.cs.ovgu.de/'
    # location of data
    schema = 'supply'
    table = 'turbine_library'
    # load data
    result = requests.get(
        oep_url + '/api/v0/schema/{}/tables/{}/rows/?'.format(
            schema, table), )
    if not result.status_code == 200:
        raise ConnectionError("Database connection not successful. "
                              "Response: [{}]".format(result.status_code))
    # extract data to data frame
    turbine_data = pd.DataFrame(result.json())
    # standard file name for saving data
    filename = os.path.join(os.path.dirname(__file__), 'data',
                            'oedb_{}.csv')
    # get all power (coefficient) curves and save to file
    # for curve_type in ['power_curve', 'power_coefficient_curve']:
    for curve_type in ['power_curve', 'power_coefficient_curve']:
        curves_df = pd.DataFrame(columns=['wind_speed'])
        for index in turbine_data.index:
            if (turbine_data['{}_wind_speeds'.format(curve_type)][index]
                    and turbine_data['{}_values'.format(curve_type)][index]):
                df = pd.DataFrame(data=[
                    eval(turbine_data['{}_wind_speeds'.format(curve_type)][
                             index]),
                    eval(turbine_data['{}_values'.format(curve_type)][
                             index])]).transpose().rename(
                    columns={0: 'wind_speed',
                             1: turbine_data['turbine_type'][index]})
                curves_df = pd.merge(left=curves_df, right=df, how='outer',
                                     on='wind_speed')
        curves_df = curves_df.set_index('wind_speed').sort_index().transpose()
        curves_df.to_csv(filename.format('{}s'.format(curve_type)))

    # get nominal power of all wind turbine types and save to file
    nominal_power_df = turbine_data[
        ['turbine_type', 'installed_capacity']].set_index(
        'turbine_type').rename(
        columns={'installed_capacity': 'nominal_power'})
    nominal_power_df.to_csv(filename.format('nominal_power'))
    return turbine_data


def get_turbine_types(print_out=True, filter_=True):
    r"""
    Get all wind turbine types provided in the OpenEnergy database (oedb).

    By default only turbine types for which a power coefficient curve or power
    curve is provided are returned. Set `filter_=False` to see all turbine
    types for which any data (f.e. hub height, rotor diameter, ...) is
    provided.

    Parameters
    ----------
    print_out : bool
        Directly prints a tabular containing the turbine types in column
        'turbine_type', the manufacturer in column 'manufacturer' and
        information about whether a power (coefficient) curve exists (True) or
        not (False) in columns 'has_power_curve' and 'has_cp_curve'.
        Default: True.
    filter_ : bool
        If True only turbine types for which a power coefficient curve or
        power curve is provided in the OpenEnergy database (oedb) are
        returned. Default: True.

    Returns
    -------
    pd.DataFrame
        Contains turbine types in column 'turbine_type', the manufacturer in
        column 'manufacturer' and information about whether a power
        (coefficient) curve exists (True) or not (False) in columns
        'has_power_curve' and 'has_cp_curve'.

    Notes
    -----
    If the power (coefficient) curve of the desired turbine type (or the
    turbine type itself) is missing you can contact us via github or
    windpowerlib@rl-institut.de. You can help us by providing data in the
    format as shown in
    `the data base <https://openenergy-platform.org/dataedit/view/model_draft/openfred_windpower_powercurve>`_.

    Examples
    --------
    >>> from windpowerlib import wind_turbine
    >>> df = wind_turbine.get_turbine_types(print_out=False)
    >>> print(df[df["turbine_type"].str.contains("E-126")].iloc[0])
    manufacturer          Enercon
    turbine_type       E-126/4200
    has_power_curve          True
    has_cp_curve             True
    Name: 5, dtype: object
    >>> print(df[df["manufacturer"].str.contains("Enercon")].iloc[0])
    manufacturer          Enercon
    turbine_type       E-101/3050
    has_power_curve          True
    has_cp_curve             True
    Name: 1, dtype: object

    """

    df = load_turbine_data_from_oedb()
    if filter_:
        cp_curves_df = df.loc[df['has_cp_curve']][
            ['manufacturer', 'turbine_type', 'has_cp_curve']]
        p_curves_df = df.loc[df['has_power_curve']][
            ['manufacturer', 'turbine_type', 'has_power_curve']]
        curves_df = pd.merge(p_curves_df, cp_curves_df, how='outer',
                             sort=True).fillna(False)
    else:
        curves_df = df[['manufacturer', 'turbine_type', 'has_power_curve',
                        'has_cp_curve']]
    if print_out:
        pd.set_option('display.max_rows', len(curves_df))
        print(curves_df)
        pd.reset_option('display.max_rows')
    return curves_df<|MERGE_RESOLUTION|>--- conflicted
+++ resolved
@@ -21,30 +21,8 @@
 
     Parameters
     ----------
-
     hub_height : float
         Hub height of the wind turbine in m.
-<<<<<<< HEAD
-    rotor_diameter : None or float
-        Diameter of the rotor in m. Default: None.
-    power_coefficient_curve : None, pandas.DataFrame, dictionary or string
-        Power coefficient curve of the wind turbine. DataFrame/dictionary must
-        have 'wind_speed' and 'value' columns/keys with wind speeds
-        in m/s and the corresponding power coefficients. Default: None.
-    power_curve : None, pandas.DataFrame or dictionary or string
-        Power curve of the wind turbine. DataFrame/dictionary must have
-        'wind_speed' and 'value' columns/keys with wind speeds in m/s and the
-        corresponding power curve value in W. Alternatively you can load power
-        curve data from the OpenEnergy Database ('oedb') or a file
-        ('<path including file name>'). Default: 'oedb'.
-    nominal_power : None, float or string
-        The nominal output of the wind turbine in W. Alternatively you can load
-        the nominal power from the OpenEnergy Database ('oedb') or a file
-        ('<path including file name>'). Default: 'oedb'.
-    coordinates : list or None
-        List of coordinates [lat, lon] of location for loading data.
-        Default: None.
-=======
     power_curve : bool, str, :pandas:`pandas.DataFrame<frame>` or dict (optional)
         Specifies power curve of the wind turbine or where to retrieve it from.
         Possible options are:
@@ -104,7 +82,6 @@
         :py:attr:`nominal_power` needs to be retrieved from self provided csv
         files, `path` specifies the path to the directory the csv files
         are located in.
->>>>>>> cd48d755
 
     Attributes
     ----------
@@ -124,20 +101,9 @@
         corresponding power curve value in W. Default: None.
     nominal_power : None or float
         The nominal output of the wind turbine in W. Default: None.
-
+   
     Notes
     ------
-<<<<<<< HEAD
-    Your wind turbine object should have a power coefficient or power curve.
-    If you use the default values for the parameters `power_curve`,
-    `power_coefficient_curve` and `nominal_power` ('oedb') the respective data
-    is automatically fetched from a data set provided in the OpenEnergy
-    Database (oedb). If you want to read files provided by yourself you can
-    set the parameters to a string pointing to the file location(s).
-    See `example_power_curves.csv', `example_power_coefficient_curves.csv`
-    and `example_nominal_power.csv` in example/data for the required form of
-    such csv files.
-=======
     Your wind turbine object needs to have a power coefficient or power curve.
     If you set the parameters `power_curve`, `power_coefficient_curve` and/or
     `nominal_power` to True the respective data is automatically fetched from
@@ -146,7 +112,6 @@
     curves. See `example_power_curves.csv',
     `example_power_coefficient_curves.csv` and `example_nominal_power.csv`
     in example/data for the required form of such csv files.
->>>>>>> cd48d755
 
     Examples
     --------
@@ -154,28 +119,18 @@
     >>> enerconE126 = {
     ...    'hub_height': 135,
     ...    'rotor_diameter': 127,
-<<<<<<< HEAD
-    ...    'name': 'E-126/4200'}
-=======
     ...    'turbine_type': 'E-126/4200',
     ...    'power_curve':True}
->>>>>>> cd48d755
     >>> e126 = wind_turbine.WindTurbine(**enerconE126)
     >>> print(e126.nominal_power)
     4200000.0
 
     """
 
-<<<<<<< HEAD
-    def __init__(self, name, hub_height, rotor_diameter=None,
-                 power_coefficient_curve='oedb', power_curve='oedb',
-                 nominal_power='oedb', coordinates=None, **kwargs):
-=======
     def __init__(self, hub_height, power_curve=False,
                  power_coefficient_curve=False,
                  turbine_type=None, rotor_diameter=None,
                  nominal_power=None, path=None, **kwargs):
->>>>>>> cd48d755
 
         self.hub_height = hub_height
         self.turbine_type = turbine_type
@@ -183,101 +138,6 @@
         # ToDo Check and transparently document where nominal_power is gotten
         # from (input parameter, csv file or maximum of power curve).
         self.nominal_power = nominal_power
-<<<<<<< HEAD
-        self.coordinates = coordinates
-
-        self.power_output = None
-
-        self.fetch_turbine_data()
-
-    def fetch_turbine_data(self):
-        r"""
-        Fetches data of the requested wind turbine.
-
-        Depending on the WindTurbine parameters `power_curve`,
-        `power_coefficient_curve` and `nominal_power` the methods fetches
-        nominal power and/or power coefficient curve and/or power curve from a
-        data set provided in the OpenEnergy Database ('oedb') or from a file
-        ('<path including file name>'). In case of not being of type string the
-        parameters stay as they are (None, float, pd.DataFrame).
-
-        If you want to import your own power (coefficient) curves and/or
-        nominal power from files the wind speeds in m/s have to be in the first
-        row and the corresponding power coefficient curve values or power curve
-        values in W in a row where the first column contains the turbine name.
-        See `example_power_curves.csv', `example_power_coefficient_curves.csv`
-        and `example_nominal_power.csv` in example/data for the required form
-        of the files.
-        See :py:func:`~.get_turbine_data_from_file` for an example reading data
-        from a csv file.
-
-        Returns
-        -------
-        self
-
-        Examples
-        --------
-        >>> from windpowerlib import wind_turbine
-        >>> enerconE126 = {
-        ...    'hub_height': 135,
-        ...    'rotor_diameter': 127,
-        ...    'name': 'E-126/4200'}
-        >>> e126 = wind_turbine.WindTurbine(**enerconE126)
-        >>> print(e126.power_coefficient_curve['value'][5])
-        0.44
-        >>> print(e126.nominal_power)
-        4200000.0
-
-        """
-        def specify_data(data_specification, fetch_curve):
-            r"""
-            Helper function for :py:func:`~.wind_turbine.WindTurbine.fetch_turbine_data`.
-
-            Parameters
-            ----------
-            data_specification : None, pandas.DataFrame, float, dict or str
-                Specifies whether turbine data is not fetched (None, dict,
-                pandas.DataFrame, float), is fetched from the oedb ('oedb') or
-                is fetched from a provided file (other string than 'oedb').
-            fetch_curve : str
-                Specifies the type of data being fetched.
-
-            Returns
-            -------
-            data : None, pandas.DataFrame, float or dict
-                Fetched data or `data_specification` if it was not a string.
-
-            """
-
-            if (data_specification is None or
-                    isinstance(data_specification, pd.DataFrame) or
-                    isinstance(data_specification, float)):
-                data = data_specification
-                logging.debug("{} is of type {} and wasn't changed.".format(
-                    fetch_curve, type(data_specification))) # todo keep or delete?
-            elif data_specification == 'oedb':
-                data = get_turbine_data_from_oedb(
-                    turbine_type=self.name, fetch_curve=fetch_curve)
-            elif isinstance(data_specification, str):
-                data = get_turbine_data_from_file(
-                    turbine_type=self.name, file_=data_specification)
-            else:
-                data = data_specification
-                logging.debug("{} is of type {} and does not match ".format(
-                    fetch_curve, type(data_specification)) + "the options.")
-            return data
-
-        self.power_curve = specify_data(
-            data_specification=self.power_curve, fetch_curve='power_curve')
-        self.power_coefficient_curve = specify_data(
-            data_specification=self.power_coefficient_curve,
-            fetch_curve='power_coefficient_curve')
-        self.nominal_power = specify_data(
-            data_specification=self.nominal_power,
-            fetch_curve='nominal_power')
-
-        return self
-=======
 
         if power_curve:
             # if True get power curve from oedb turbine library
@@ -344,7 +204,6 @@
             repr = 'Wind turbine: {info}'.format(info=info)
 
         return repr
->>>>>>> cd48d755
 
 
 def get_turbine_data_from_file(turbine_type, file_):
@@ -395,6 +254,7 @@
     150000.0
 
     """
+
     try:
         df = pd.read_csv(file_, index_col=0)
     except FileNotFoundError:
@@ -420,22 +280,12 @@
     return data
 
 
-<<<<<<< HEAD
-def get_turbine_data_from_oedb(turbine_type, fetch_curve):
-    r"""
-    Fetches wind turbine data from the OpenEnergy database (oedb).
-
-    If turbine data exists in local repository it is loaded from this file. The
-    file is created when turbine data is loaded from oedb in
-    :py:func:`~.load_turbine_data_from_oedb`.
-
-    Execute :py:func:`~.load_turbine_data_from_oedb` or delete the files to
-    refresh the download.
-=======
 def get_oedb_turbine_data(turbine_type, fetch_curve):
     r"""
     Retrieves wind turbine data from the oedb turbine library.
->>>>>>> cd48d755
+
+    Execute :py:func:`~.load_turbine_data_from_oedb` or delete the files to
+    refresh the download.
 
     Parameters
     ----------
@@ -451,14 +301,13 @@
 
     Returns
     -------
-    data : pandas.DataFrame or float
+    pandas.DataFrame or float
         Power curve or power coefficient curve (pandas.DataFrame) or nominal
         power in W (float) of one wind turbine type. Power (coefficient) curve
         DataFrame contains power coefficient curve values (dimensionless) or
         power curve values in W with the corresponding wind speeds in m/s.
 
     """
-<<<<<<< HEAD
     if fetch_curve == 'nominal_power':
         filename = os.path.join(os.path.dirname(__file__), 'data',
                                 'oedb_{}.csv'.format(fetch_curve))
@@ -470,10 +319,6 @@
         load_turbine_data_from_oedb()
     else:
         logging.debug("Turbine data is fetched from {}".format(filename))
-=======
-    filename = os.path.join(os.path.dirname(__file__), 'data',
-                            'oedb_{}s.csv'.format(fetch_curve))
->>>>>>> cd48d755
 
     data = get_turbine_data_from_file(turbine_type=turbine_type,
                                                    file_=filename)
@@ -497,7 +342,7 @@
 
     Returns
     -------
-    turbine_data : pd.DataFrame
+    pd.DataFrame
         Contains turbine data of different turbines such as 'manufacturer',
         'turbine_type', 'nominal_power'.
 
@@ -514,7 +359,7 @@
     if not result.status_code == 200:
         raise ConnectionError("Database connection not successful. "
                               "Response: [{}]".format(result.status_code))
-    # extract data to data frame
+    # extract data to dataframe
     turbine_data = pd.DataFrame(result.json())
     # standard file name for saving data
     filename = os.path.join(os.path.dirname(__file__), 'data',
