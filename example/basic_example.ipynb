{
 "cells": [
  {
   "cell_type": "markdown",
   "metadata": {},
   "source": [
    "# Basic usage\n",
    "\n",
    "This example shows you the basic usage of the windpowerlib. \n",
    "There are mainly three steps. First you have to import your weather data, then you need to specify your wind turbine, and in the last step call the windpowerlib functions to calculate the feedin timeseries.\n",
    "\n",
    "Before you start you have to import the packages needed for these steps."
   ]
  },
  {
   "cell_type": "markdown",
   "metadata": {},
   "source": [
    "### Import necessary packages and modules"
   ]
  },
  {
   "cell_type": "code",
   "execution_count": null,
   "metadata": {
    "collapsed": true
   },
   "outputs": [],
   "source": [
    "__copyright__ = \"Copyright oemof developer group\"\n",
    "__license__ = \"GPLv3\"\n",
    "\n",
    "import os\n",
    "import pandas as pd\n",
    "\n",
    "from windpowerlib.modelchain import ModelChain\n",
    "from windpowerlib.wind_turbine import WindTurbine\n",
    "from windpowerlib import wind_turbine as wt"
   ]
  },
  {
   "cell_type": "markdown",
   "metadata": {},
   "source": [
    "You can use the logging package to get logging messages from the windpowerlib. Change the logging level if you want more or less messages."
   ]
  },
  {
   "cell_type": "code",
   "execution_count": null,
   "metadata": {
    "collapsed": true
   },
   "outputs": [],
   "source": [
    "import logging\n",
    "logging.getLogger().setLevel(logging.DEBUG)"
   ]
  },
  {
   "cell_type": "markdown",
   "metadata": {},
   "source": [
    "### Import weather data\n",
    "\n",
    "In order to use the windpowerlib you need to at least provide wind speed data for the time frame you want to analyse.\n",
    "The function below imports example weather data from the weather.csv file provided along with the windpowerlib. The data include wind speed at two different heights in m/s, air temperature in two different heights in K, surface roughness length in m and air pressure in Pa.\n",
    "\n",
    "To find out which weather data in which units need to be provided to use the ModelChain or other functions of the windpowerlib see the individual function documentation."
   ]
  },
  {
   "cell_type": "code",
   "execution_count": null,
   "metadata": {},
   "outputs": [],
   "source": [
    "def get_weather_data(filename='weather.csv', **kwargs):\n",
    "    r\"\"\"\n",
    "    Imports weather data from a file.\n",
    "\n",
    "    The data include wind speed at two different heights in m/s, air\n",
    "    temperature in two different heights in K, surface roughness length in m\n",
    "    and air pressure in Pa. The file is located in the example folder of the\n",
    "    windpowerlib. The height in m for which the data applies is specified in\n",
    "    the second row.\n",
    "\n",
    "    Parameters\n",
    "    ----------\n",
    "    filename : string\n",
    "        Filename of the weather data file. Default: 'weather.csv'.\n",
    "\n",
    "    Other Parameters\n",
    "    ----------------\n",
    "    datapath : string, optional\n",
    "        Path where the weather data file is stored.\n",
    "        Default: 'windpowerlib/example'.\n",
    "\n",
    "    Returns\n",
    "    -------\n",
    "    weather_df : pandas.DataFrame\n",
    "        DataFrame with time series for wind speed `wind_speed` in m/s,\n",
    "        temperature `temperature` in K, roughness length `roughness_length`\n",
    "        in m, and pressure `pressure` in Pa.\n",
    "        The columns of the DataFrame are a MultiIndex where the first level\n",
    "        contains the variable name (e.g. wind_speed) and the second level\n",
    "        contains the height at which it applies (e.g. 10, if it was\n",
    "        measured at a height of 10 m).\n",
    "\n",
    "    \"\"\"\n",
    "\n",
    "    if 'datapath' not in kwargs:\n",
    "        kwargs['datapath'] = os.path.join(os.path.split(\n",
    "            os.path.dirname(__file__))[0], 'example')\n",
    "    file = os.path.join(kwargs['datapath'], filename)\n",
    "    # read csv file \n",
    "    weather_df = pd.read_csv(file, index_col=0, header=[0, 1])\n",
    "    # change type of index to datetime and set time zone\n",
    "    weather_df.index = pd.to_datetime(weather_df.index).tz_localize(\n",
    "        'UTC').tz_convert('Europe/Berlin')\n",
    "    # change type of height from str to int by resetting columns\n",
    "    weather_df.columns = [weather_df.axes[1].levels[0][\n",
    "                              weather_df.axes[1].labels[0]],\n",
    "                          weather_df.axes[1].levels[1][\n",
    "                              weather_df.axes[1].labels[1]].astype(int)]\n",
    "    return weather_df\n",
    "\n",
    "\n",
    "# Read weather data from csv\n",
    "weather = get_weather_data(filename='weather.csv', datapath='')\n",
    "print(weather[['wind_speed', 'temperature', 'pressure']][0:3])"
   ]
  },
  {
   "cell_type": "markdown",
   "metadata": {},
   "source": [
    "### Initialise wind turbine"
   ]
  },
  {
   "cell_type": "markdown",
   "metadata": {},
   "source": [
    "To initialise a specific turbine you need a dictionary that contains the basic parameters. A turbine is defined by its nominal power, hub height, rotor diameter, and power or power coefficient curve.\n",
    "\n",
    "There are two ways to initialise a WindTurbine object in the windpowerlib. You can either specify your own turbine, as done below for 'myTurbine', or fetch power and/or power coefficient curve data from data files provided by the windpowerlib, as done for the 'enerconE126'.\n",
    "\n",
    "You can execute the following to get a list of all wind turbines for which power or power coefficient curves are provided."
   ]
  },
  {
   "cell_type": "code",
   "execution_count": null,
   "metadata": {},
   "outputs": [],
   "source": [
    "# get power curves\n",
    "# get names of wind turbines for which power curves are provided (default)\n",
    "# set print_out=True to see the list of all available wind turbines\n",
    "wt.get_turbine_types(print_out=False)\n",
    "\n",
    "# get power coefficient curves\n",
    "# write names of wind turbines for which power coefficient curves are provided\n",
    "# to 'turbines' DataFrame\n",
    "turbines = wt.get_turbine_types(filename='power_coefficient_curves.csv', print_out=False)\n",
    "# find all Enercons in 'turbines' DataFrame\n",
    "print(turbines[turbines[\"turbine_id\"].str.contains(\"ENERCON\")])"
   ]
  },
  {
   "cell_type": "code",
   "execution_count": null,
   "metadata": {},
   "outputs": [],
   "source": [
    "# specification of own wind turbine (Note: power coefficient values and\n",
    "# nominal power have to be in Watt)\n",
    "myTurbine = {\n",
    "    'object_name': 'myTurbine',\n",
    "    'nominal_power': 3e6,  # in W\n",
    "    'hub_height': 105,  # in m\n",
    "    'rotor_diameter': 90,  # in m\n",
    "    'power_curve': pd.DataFrame(\n",
    "            data={'power': [p * 1000 for p in [\n",
    "                      0.0, 26.0, 180.0, 1500.0, 3000.0, 3000.0]],  # in W\n",
    "                  'wind_speed': [0.0, 3.0, 5.0, 10.0, 15.0, 25.0]})  # in m/s\n",
    "    }  \n",
    "# initialise WindTurbine object\n",
    "my_turbine = WindTurbine(**myTurbine)"
   ]
  },
  {
   "cell_type": "code",
   "execution_count": null,
   "metadata": {
    "collapsed": true
   },
   "outputs": [],
   "source": [
    "# specification of wind turbine where power curve is provided\n",
    "# if you want to use the power coefficient curve change the value of\n",
    "# 'fetch_curve' to 'power_coefficient_curve'\n",
    "enerconE126 = {\n",
    "    'object_name': 'ENERCON E 126 7500',  # turbine name as in register\n",
    "    'hub_height': 135,  # in m\n",
    "    'rotor_diameter': 127,  # in m\n",
    "    'fetch_curve': 'power_curve'  # fetch power curve\n",
    "}\n",
    "# initialise WindTurbine object\n",
    "e126 = WindTurbine(**enerconE126)"
   ]
  },
  {
   "cell_type": "markdown",
   "metadata": {},
   "source": [
    "### Use the ModelChain to calculate turbine power output\n",
    "\n",
    "The ModelChain is a class that provides all necessary steps to calculate the power output of a wind turbine. If you use the 'run_model' method first the wind speed and density (if necessary) at hub height are calculated and then used to calculate the power output. You can either use the default methods for the calculation steps, as done for 'my_turbine', or choose different methods, as done for the 'e126'."
   ]
  },
  {
   "cell_type": "code",
   "execution_count": null,
   "metadata": {},
   "outputs": [],
   "source": [
    "# power output calculation for my_turbine\n",
    "# initialise ModelChain with default parameters and use run_model\n",
    "# method to calculate power output\n",
    "mc_my_turbine = ModelChain(my_turbine).run_model(weather)\n",
    "# write power output timeseries to WindTurbine object\n",
    "my_turbine.power_output = mc_my_turbine.power_output"
   ]
  },
  {
   "cell_type": "code",
   "execution_count": null,
   "metadata": {},
   "outputs": [],
   "source": [
    "# power output calculation for e126\n",
    "# own specifications for ModelChain setup\n",
    "modelchain_data = {\n",
    "    'wind_speed_model': 'logarithmic',      # 'logarithmic' (default),\n",
    "                                            # 'hellman' or\n",
    "                                            # 'interpolation_extrapolation'\n",
    "    'density_model': 'ideal_gas',           # 'barometric' (default), 'ideal_gas'\n",
    "                                            #  or 'interpolation_extrapolation'\n",
    "    'temperature_model': 'linear_gradient', # 'linear_gradient' (def.) or\n",
    "                                            # 'interpolation_extrapolation'\n",
    "    'power_output_model': 'power_curve',    # 'power_curve' (default) or\n",
    "                                            # 'power_coefficient_curve'\n",
    "    'density_correction': True,             # False (default) or True\n",
    "    'obstacle_height': 0,                   # default: 0\n",
    "    'hellman_exp': None}                    # None (default) or None\n",
    "\n",
    "# initialise ModelChain with own specifications and use run_model method to\n",
    "# calculate power output\n",
    "mc_e126 = ModelChain(e126, **modelchain_data).run_model(\n",
    "    weather)\n",
    "# write power output timeseries to WindTurbine object\n",
    "e126.power_output = mc_e126.power_output"
   ]
  },
  {
   "cell_type": "markdown",
   "metadata": {},
   "source": [
    "### Plot results\n",
    "\n",
    "If you have matplotlib installed you can visualise the calculated power output and used power (coefficient) curves."
   ]
  },
  {
   "cell_type": "code",
   "execution_count": null,
   "metadata": {
    "collapsed": true
   },
   "outputs": [],
   "source": [
    "# try to import matplotlib\n",
    "try:\n",
    "    from matplotlib import pyplot as plt\n",
    "    # matplotlib inline needed in notebook to plot inline\n",
    "    %matplotlib inline \n",
    "except ImportError:\n",
    "    plt = None"
   ]
  },
  {
   "cell_type": "code",
   "execution_count": null,
   "metadata": {},
   "outputs": [],
   "source": [
    "# plot turbine power output\n",
    "if plt:\n",
    "    e126.power_output.plot(legend=True, label='Enercon E126')\n",
    "    my_turbine.power_output.plot(legend=True, label='myTurbine')\n",
    "    plt.show()"
   ]
  },
  {
   "cell_type": "code",
   "execution_count": null,
   "metadata": {},
   "outputs": [],
   "source": [
    "# plot power (coefficient) curves\n",
    "if plt:\n",
    "    if e126.power_coefficient_curve is not None:\n",
    "        e126.power_coefficient_curve.plot(\n",
    "            x='wind_speed', y='power coefficient', style='*',\n",
    "            title='Enercon E126 power coefficient curve')\n",
    "        plt.show()\n",
    "    if e126.power_curve is not None:\n",
    "        e126.power_curve.plot(x='wind_speed', y='power', style='*',\n",
    "                              title='Enercon E126 power curve')\n",
    "        plt.show()\n",
    "    if my_turbine.power_coefficient_curve is not None:\n",
    "        my_turbine.power_coefficient_curve.plot(\n",
    "            x='wind_speed', y='power coefficient', style='*',\n",
    "            title='myTurbine power coefficient curve')\n",
    "        plt.show()\n",
    "    if my_turbine.power_curve is not None:\n",
    "        my_turbine.power_curve.plot(x='wind_speed', y='power', style='*',\n",
    "                                    title='myTurbine power curve')\n",
    "        plt.show()"
   ]
  },
  {
   "cell_type": "code",
   "execution_count": null,
   "metadata": {
    "collapsed": true
   },
   "outputs": [],
<<<<<<< HEAD
   "source": [
    ""
   ]
=======
   "source": []
>>>>>>> ac421ffc
  }
 ],
 "metadata": {
  "kernelspec": {
   "display_name": "Python 3",
   "language": "python",
   "name": "python3"
  },
  "language_info": {
   "codemirror_mode": {
    "name": "ipython",
    "version": 3
   },
   "file_extension": ".py",
   "mimetype": "text/x-python",
   "name": "python",
   "nbconvert_exporter": "python",
   "pygments_lexer": "ipython3",
   "version": "3.5.3"
  }
 },
 "nbformat": 4,
<<<<<<< HEAD
 "nbformat_minor": 0
=======
 "nbformat_minor": 1
>>>>>>> ac421ffc
}<|MERGE_RESOLUTION|>--- conflicted
+++ resolved
@@ -338,13 +338,7 @@
     "collapsed": true
    },
    "outputs": [],
-<<<<<<< HEAD
-   "source": [
-    ""
-   ]
-=======
    "source": []
->>>>>>> ac421ffc
   }
  ],
  "metadata": {
@@ -367,9 +361,5 @@
   }
  },
  "nbformat": 4,
-<<<<<<< HEAD
  "nbformat_minor": 0
-=======
- "nbformat_minor": 1
->>>>>>> ac421ffc
 }