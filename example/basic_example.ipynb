{
 "cells": [
  {
   "cell_type": "markdown",
   "metadata": {},
   "source": [
    "# Basic usage\n",
    "\n",
    "This example shows you the basic usage of the windpowerlib. \n",
    "There are mainly three steps. First you have to import your weather data, then you need to specify your wind turbine, and in the last step call the windpowerlib functions to calculate the feedin timeseries.\n",
    "\n",
<<<<<<< HEAD
    "But first of all you need to import the packages needed for the different steps."
=======
    "Before you start you have to import the packages needed for these steps."
   ]
  },
  {
   "cell_type": "markdown",
   "metadata": {},
   "source": [
    "### Import necessary packages and modules"
>>>>>>> 1cb62489
   ]
  },
  {
   "cell_type": "code",
   "execution_count": null,
   "metadata": {
    "collapsed": true
   },
   "outputs": [],
   "source": [
    "__copyright__ = \"Copyright oemof developer group\"\n",
    "__license__ = \"GPLv3\"\n",
    "\n",
    "import os\n",
    "import pandas as pd\n",
    "\n",
    "from windpowerlib import modelchain\n",
    "from windpowerlib import wind_turbine as wt"
   ]
  },
  {
   "cell_type": "markdown",
   "metadata": {},
   "source": [
    "You can use the logging package to get logging messages from the windpowerlib. Change the logging level if you want more or less messages."
   ]
  },
  {
   "cell_type": "code",
   "execution_count": null,
   "metadata": {
    "collapsed": true
   },
   "outputs": [],
   "source": [
    "import logging\n",
    "logging.getLogger().setLevel(logging.DEBUG)"
   ]
  },
  {
   "cell_type": "markdown",
   "metadata": {},
   "source": [
    "### Import weather data\n",
    "\n",
    "In order to use the windpowerlib you need to at least provide wind speed data for the time frame you want to analyse.\n",
    "The function below imports example weather data from the weather.csv file provided along with the windpowerlib. The data include wind speed at two different heights in m/s, air temperature in two different heights in K, surface roughness length in m and air pressure in Pa.\n",
    "\n",
    "To find out which weather data in which units need to be provided in order to use the ModelChain or other functions of the windpowerlib see the individual function documentation."
   ]
  },
  {
   "cell_type": "code",
   "execution_count": null,
   "metadata": {
    "collapsed": true
   },
   "outputs": [],
   "source": [
    "def read_weather_data(filename, datetime_column='time_index',\n",
    "                      **kwargs):\n",
    "    r\"\"\"\n",
    "    Fetches weather data from a file.\n",
    "\n",
    "    The files are located in the example folder of the windpowerlib.\n",
    "\n",
    "    Parameters\n",
    "    ----------\n",
    "    filename : string\n",
    "        Filename of the weather data file.\n",
    "    datetime_column : string\n",
    "        Name of the datetime column of the weather DataFrame.\n",
    "\n",
    "    Other Parameters\n",
    "    ----------------\n",
    "    datapath : string, optional\n",
    "        Path where the weather data file is stored.\n",
    "        Default: 'windpowerlib/example'.\n",
    "\n",
    "    Returns\n",
    "    -------\n",
    "    pandas.DataFrame\n",
    "        Contains weather data time series.\n",
    "\n",
    "    \"\"\"\n",
    "    if 'datapath' not in kwargs:\n",
    "        kwargs['datapath'] = os.path.join(os.path.split(\n",
    "            os.path.dirname(__file__))[0], 'example')\n",
    "\n",
    "    file = os.path.join(kwargs['datapath'], filename)\n",
    "    df = pd.read_csv(file)\n",
    "    return df.set_index(pd.to_datetime(df[datetime_column])).tz_localize(\n",
    "        'UTC').tz_convert('Europe/Berlin').drop(datetime_column, 1)\n",
    "\n",
    "\n",
    "# Read weather data from csv\n",
    "weather = read_weather_data(filename='weather.csv', datapath='')"
   ]
  },
  {
   "cell_type": "markdown",
   "metadata": {},
   "source": [
    "Along with the weather data you have to provide a dataframe or dictionary specifying the height for which the data applies."
   ]
  },
  {
   "cell_type": "code",
   "execution_count": null,
   "metadata": {
    "collapsed": true
   },
   "outputs": [],
   "source": [
    "# height in meters\n",
    "data_height = {\n",
    "    'pressure': 0,\n",
    "    'temp_air': 2,\n",
    "    'v_wind': 10,\n",
    "    'temp_air_2': 10,\n",
    "    'v_wind_2': 80}"
   ]
  },
  {
   "cell_type": "markdown",
   "metadata": {},
   "source": [
    "### Initialise wind turbine"
   ]
  },
  {
   "cell_type": "markdown",
   "metadata": {},
   "source": [
    "To initialise a specific turbine you need a dictionary that contains the basic parameters. A turbine is defined by its nominal power, hub height, rotor diameter, and power or power coefficient curve.\n",
    "\n",
    "There are two ways to initialise a WindTurbine object in the windpowerlib. You can either specify your own turbine, as done below for 'myTurbine', or fetch power and/or power coefficient curve data from data files provided by the windpowerlib, as done for the 'enerconE126'.\n",
    "\n",
    "You can execute the following to get a list of all wind turbines for which power or power coefficient curves are provided."
   ]
  },
  {
   "cell_type": "code",
   "execution_count": null,
   "metadata": {},
   "outputs": [],
   "source": [
    "# get power curves\n",
    "# get names of wind turbines for which power curves are provided (default)\n",
    "# set print_out=True to see the list of all available wind turbines\n",
    "wt.get_turbine_types(print_out=False)\n",
    "\n",
    "# get power coefficient curves\n",
    "# write names of wind turbines for which power coefficient curves are provided\n",
    "# to 'turbines' DataFrame\n",
    "turbines = wt.get_turbine_types(filename='cp_curves.csv', print_out=False)\n",
    "# find all Enercons in 'turbines' DataFrame\n",
    "print(turbines[turbines[\"turbine_id\"].str.contains(\"ENERCON\")])"
   ]
  },
  {
   "cell_type": "code",
   "execution_count": null,
   "metadata": {
    "collapsed": true
   },
   "outputs": [],
   "source": [
    "# specification of own wind turbine (Note: power coefficient values and\n",
    "# nominal power have to be in Watt)\n",
    "myTurbine = {\n",
    "    'turbine_name': 'myTurbine',\n",
    "    'nominal_power': 3e6,  # in W\n",
    "    'hub_height': 105,  # in m\n",
    "    'd_rotor': 90,  # in m\n",
    "    'p_values': pd.DataFrame(\n",
    "        data={'p': [p * 1000 for p in\n",
    "                    [0.0, 26.0, 180.0, 1500.0, 3000.0, 3000.0]]},  # in W\n",
    "        index=[0.0, 3.0, 5.0, 10.0, 15.0, 25.0])  # in m/s\n",
    "    }  \n",
    "# initialise WindTurbine object\n",
    "my_turbine = wt.WindTurbine(**myTurbine)"
   ]
  },
  {
   "cell_type": "code",
   "execution_count": null,
   "metadata": {
    "collapsed": true
   },
   "outputs": [],
   "source": [
    "# specification of wind turbine where power curve is provided\n",
    "# if you want to use the power coefficient curve add {'fetch_curve': 'cp'}\n",
    "# to the dictionary\n",
    "enerconE126 = {\n",
    "    'turbine_name': 'ENERCON E 126 7500',  # turbine name as in register\n",
    "    'hub_height': 135,  # in m\n",
    "    'd_rotor': 127  # in m\n",
    "    }\n",
    "# initialise WindTurbine object\n",
    "e126 = wt.WindTurbine(**enerconE126)"
   ]
  },
  {
   "cell_type": "markdown",
   "metadata": {},
   "source": [
    "### Use the ModelChain to calculate turbine power output\n",
    "\n",
    "The ModelChain is a class that provides all necessary steps to calculate the power output of a wind turbine. If you use the 'run_model' method first the wind speed and density (if necessary) at hub height are calculated and then used to calculate the power output. You can either use the default methods for the calculation steps, as done for 'my_turbine', or choose different methods, as done for the 'e126'."
   ]
  },
  {
   "cell_type": "code",
   "execution_count": null,
   "metadata": {},
   "outputs": [],
   "source": [
    "# power output calculation for my_turbine\n",
    "# initialise ModelChain with default parameters and use run_model\n",
    "# method to calculate power output\n",
    "mc_my_turbine = modelchain.ModelChain(my_turbine).run_model(\n",
    "    weather, data_height)\n",
    "# write power output timeseries to WindTurbine object\n",
    "my_turbine.power_output = mc_my_turbine.power_output"
   ]
  },
  {
   "cell_type": "code",
   "execution_count": null,
   "metadata": {},
   "outputs": [],
   "source": [
    "# power output calculation for e126\n",
    "# own specifications for ModelChain setup\n",
    "modelchain_data = {\n",
    "    'obstacle_height': 0,              # default: 0\n",
    "    'wind_model': 'logarithmic',       # 'logarithmic' (default) or 'hellman'\n",
    "    'rho_model': 'ideal_gas',          # 'barometric' (default) or 'ideal_gas'\n",
    "    'power_output_model': 'p_values',  # 'p_values' (default) or 'cp_values'\n",
    "    'density_corr': True,              # False (default) or True\n",
    "    'hellman_exp': None}               # None (default) or None\n",
    "# initialise ModelChain with own specifications and use run_model method to\n",
    "# calculate power output\n",
    "mc_e126 = modelchain.ModelChain(e126, **modelchain_data).run_model(\n",
    "    weather, data_height)\n",
    "# write power output timeseries to WindTurbine object\n",
    "e126.power_output = mc_e126.power_output"
   ]
  },
  {
   "cell_type": "markdown",
   "metadata": {},
   "source": [
    "### Plot results\n",
    "\n",
    "If you have matplotlib installed you can visualise the calculated power output and used power (coefficient) curves."
   ]
  },
  {
   "cell_type": "code",
   "execution_count": null,
   "metadata": {
    "collapsed": true
   },
   "outputs": [],
   "source": [
    "# try to import matplotlib\n",
    "try:\n",
    "    from matplotlib import pyplot as plt\n",
    "    # matplotlib inline needed in notebook to plot inline\n",
    "    %matplotlib inline \n",
    "except ImportError:\n",
    "    plt = None"
   ]
  },
  {
   "cell_type": "code",
   "execution_count": null,
   "metadata": {},
   "outputs": [],
   "source": [
    "# plot turbine power output\n",
    "if plt:\n",
    "    e126.power_output.plot(legend=True, label='Enercon E126')\n",
    "    my_turbine.power_output.plot(legend=True, label='myTurbine')\n",
    "    plt.show()"
   ]
  },
  {
   "cell_type": "code",
   "execution_count": null,
   "metadata": {},
   "outputs": [],
   "source": [
    "# plot power (coefficient) curves\n",
    "if plt:\n",
    "    if e126.cp_values is not None:\n",
    "        e126.cp_values.plot(style='*', title='Enercon E126')\n",
    "        plt.show()\n",
    "    if e126.p_values is not None:\n",
    "        e126.p_values.plot(style='*', title='Enercon E126')\n",
    "        plt.show()\n",
    "    if my_turbine.cp_values is not None:\n",
    "        my_turbine.cp_values.plot(style='*', title='myTurbine')\n",
    "        plt.show()\n",
    "    if my_turbine.p_values is not None:\n",
    "        my_turbine.p_values.plot(style='*', title='myTurbine')\n",
    "        plt.show()"
   ]
  }
 ],
 "metadata": {
  "kernelspec": {
   "display_name": "Python 3",
   "language": "python",
   "name": "python3"
  },
  "language_info": {
   "codemirror_mode": {
    "name": "ipython",
    "version": 3
   },
   "file_extension": ".py",
   "mimetype": "text/x-python",
   "name": "python",
   "nbconvert_exporter": "python",
   "pygments_lexer": "ipython3",
   "version": "3.4.2"
  }
 },
 "nbformat": 4,
 "nbformat_minor": 2
}<|MERGE_RESOLUTION|>--- conflicted
+++ resolved
@@ -9,9 +9,6 @@
     "This example shows you the basic usage of the windpowerlib. \n",
     "There are mainly three steps. First you have to import your weather data, then you need to specify your wind turbine, and in the last step call the windpowerlib functions to calculate the feedin timeseries.\n",
     "\n",
-<<<<<<< HEAD
-    "But first of all you need to import the packages needed for the different steps."
-=======
     "Before you start you have to import the packages needed for these steps."
    ]
   },
@@ -20,7 +17,6 @@
    "metadata": {},
    "source": [
     "### Import necessary packages and modules"
->>>>>>> 1cb62489
    ]
   },
   {
