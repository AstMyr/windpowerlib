import os
from setuptools import setup


def read(fname):
    return open(os.path.join(os.path.dirname(__file__), fname)).read()


setup(name='windpowerlib',
<<<<<<< HEAD
      version='0.1.3',
=======
      version='0.2.0',
>>>>>>> 70755f97
      description='Creating time series of wind power plants.',
      url='http://github.com/wind-python/windpowerlib',
      author='oemof developer group',
      author_email='windpowerlib@rl-institut.de',
      license=None,
      packages=['windpowerlib'],
      package_data={
          'windpowerlib': [os.path.join('data', '*.csv'),
                           os.path.join('oedb', '*.csv')]},
      long_description=read('README.rst'),
      long_description_content_type='text/x-rst',
      zip_safe=False,
<<<<<<< HEAD
      install_requires=['pandas >= 0.19.1, < 0.26',
=======
      install_requires=['pandas >= 0.20.0, < 0.26',
>>>>>>> 70755f97
                        'requests < 3.0'],
      extras_require={
          'dev': ['pytest', 'jupyter', 'sphinx_rtd_theme', 'nbformat',
                  'numpy']})<|MERGE_RESOLUTION|>--- conflicted
+++ resolved
@@ -7,11 +7,7 @@
 
 
 setup(name='windpowerlib',
-<<<<<<< HEAD
-      version='0.1.3',
-=======
       version='0.2.0',
->>>>>>> 70755f97
       description='Creating time series of wind power plants.',
       url='http://github.com/wind-python/windpowerlib',
       author='oemof developer group',
@@ -24,11 +20,7 @@
       long_description=read('README.rst'),
       long_description_content_type='text/x-rst',
       zip_safe=False,
-<<<<<<< HEAD
-      install_requires=['pandas >= 0.19.1, < 0.26',
-=======
       install_requires=['pandas >= 0.20.0, < 0.26',
->>>>>>> 70755f97
                         'requests < 3.0'],
       extras_require={
           'dev': ['pytest', 'jupyter', 'sphinx_rtd_theme', 'nbformat',
