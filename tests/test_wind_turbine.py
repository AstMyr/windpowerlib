"""
Testing the wind_turbine module.

SPDX-FileCopyrightText: 2019 oemof developer group <contact@oemof.org>
SPDX-License-Identifier: MIT
"""

import pytest
import os
from windpowerlib.tools import WindpowerlibUserWarning

from windpowerlib.wind_turbine import (
    get_turbine_data_from_file,
    WindTurbine,
    get_turbine_types,
    WindTurbineGroup,
    load_turbine_data_from_oedb,
)


class TestWindTurbine:
    @classmethod
    def setup_class(cls):
        """Setup default values"""
        cls.source = os.path.join(os.path.dirname(__file__), "../example/data")

    def test_warning(self, recwarn):
        test_turbine_data = {
            "hub_height": 100,
            "rotor_diameter": 80,
            "turbine_type": "turbine_not_in_file",
            "path": self.source,
        }
        assert WindTurbine(**test_turbine_data).power_curve is None
        assert recwarn.pop(WindpowerlibUserWarning)

    def test_get_turbine_data_from_file(self):
        # Raise FileNotFoundError due to missing
        with pytest.raises(FileNotFoundError):
            get_turbine_data_from_file(turbine_type="...", path="not_existent")

    def test_get_turbine_types(self, capsys):
        get_turbine_types()
        captured = capsys.readouterr()
        assert "Enercon" in captured.out
        get_turbine_types("oedb", print_out=False, filter_=False)
        msg = "`turbine_library` is 'wrong' but must be 'local' or 'oedb'."
        with pytest.raises(ValueError, match=msg):
            get_turbine_types("wrong")

    def test_wrong_url_load_turbine_data(self):
        """Load turbine data from oedb."""

        with pytest.raises(
            ConnectionError, match="Database connection not successful"
        ):
            load_turbine_data_from_oedb("wrong_schema")

    @pytest.mark.filterwarnings("ignore:The WindTurbine")
    def test_string_representation_of_wind_turbine(self):
        assert "Wind turbine: ['hub height=120 m'" in repr(WindTurbine(120))

    def test_power_curve_is_of_wrong_type(self):
        """Error raising due to wrong type of WindTurbine.power_curve."""
        test_turbine_data = {
            "hub_height": 100,
            "rotor_diameter": 80,
            "turbine_type": "test_type",
            "power_curve": "string",
        }
        with pytest.raises(TypeError):
            WindTurbine(**test_turbine_data)

    def test_power_coefficient_curve_is_of_wrong_type(self):
        """Error raising due to wrong type of
        WindTurbine.power_coefficient_curve."""
        test_turbine_data = {
            "hub_height": 100,
            "rotor_diameter": 80,
            "turbine_type": "test_type",
            "power_coefficient_curve": "string",
        }
        with pytest.raises(TypeError):
            WindTurbine(**test_turbine_data)

    def test_to_group_method(self):
        example_turbine = {
            "hub_height": 100,
            "rotor_diameter": 70,
            "turbine_type": "DUMMY 3",
            "path": self.source,
        }
        e_t_1 = WindTurbine(**example_turbine)
        assert isinstance(e_t_1.to_group(), WindTurbineGroup)
        assert e_t_1.to_group(5).number_of_turbines == 5
        assert e_t_1.to_group(number_turbines=5).number_of_turbines == 5
        assert e_t_1.to_group(total_capacity=3e6).number_of_turbines == 2.0

    def test_wrongly_defined_to_group_method(self):
        example_turbine = {
            "hub_height": 100,
            "rotor_diameter": 70,
            "turbine_type": "DUMMY 3",
            "path": self.source,
        }
        e_t_1 = WindTurbine(**example_turbine)
<<<<<<< HEAD
        with pytest.raises(
            ValueError,
            match="The 'number' and the 'total_capacity' "
            "parameter are mutually exclusive.",
        ):
            e_t_1.to_group(5, 3000)
=======
        with pytest.raises(ValueError,
                           match="The 'number' and the 'total_capacity' "
                                 "parameter are mutually exclusive."):
            e_t_1.to_group(5, 3000)

    def test_create_unphysical_turbine(self):
        err_msg = "1/2rotor_diameter cannot be greater than hub_height"
        char = {
           'hub_height': 80,
           'rotor_diameter': 160,
           'turbine_type': 'DUMMY 3',
           'path': self.source
        }
        with pytest.raises(ValueError, match=err_msg):
            WindTurbine(**char)
>>>>>>> 678f291d
<|MERGE_RESOLUTION|>--- conflicted
+++ resolved
@@ -104,17 +104,11 @@
             "path": self.source,
         }
         e_t_1 = WindTurbine(**example_turbine)
-<<<<<<< HEAD
         with pytest.raises(
             ValueError,
             match="The 'number' and the 'total_capacity' "
             "parameter are mutually exclusive.",
         ):
-            e_t_1.to_group(5, 3000)
-=======
-        with pytest.raises(ValueError,
-                           match="The 'number' and the 'total_capacity' "
-                                 "parameter are mutually exclusive."):
             e_t_1.to_group(5, 3000)
 
     def test_create_unphysical_turbine(self):
@@ -126,5 +120,4 @@
            'path': self.source
         }
         with pytest.raises(ValueError, match=err_msg):
-            WindTurbine(**char)
->>>>>>> 678f291d
+            WindTurbine(**char)